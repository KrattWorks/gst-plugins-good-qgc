/* Quicktime muxer plugin for GStreamer
 * Copyright (C) 2008-2010 Thiago Santos <thiagoss@embedded.ufcg.edu.br>
 * Copyright (C) 2008 Mark Nauwelaerts <mnauw@users.sf.net>
 *
 * This library is free software; you can redistribute it and/or
 * modify it under the terms of the GNU Library General Public
 * License as published by the Free Software Foundation; either
 * version 2 of the License, or (at your option) any later version.
 *
 * This library is distributed in the hope that it will be useful,
 * but WITHOUT ANY WARRANTY; without even the implied warranty of
 * MERCHANTABILITY or FITNESS FOR A PARTICULAR PURPOSE.  See the GNU
 * Library General Public License for more details.
 *
 * You should have received a copy of the GNU Library General Public
 * License along with this library; if not, write to the
 * Free Software Foundation, Inc., 59 Temple Place - Suite 330,
 * Boston, MA 02111-1307, USA.
 */
/*
 * Unless otherwise indicated, Source Code is licensed under MIT license.
 * See further explanation attached in License Statement (distributed in the file
 * LICENSE).
 *
 * Permission is hereby granted, free of charge, to any person obtaining a copy of
 * this software and associated documentation files (the "Software"), to deal in
 * the Software without restriction, including without limitation the rights to
 * use, copy, modify, merge, publish, distribute, sublicense, and/or sell copies
 * of the Software, and to permit persons to whom the Software is furnished to do
 * so, subject to the following conditions:
 *
 * The above copyright notice and this permission notice shall be included in all
 * copies or substantial portions of the Software.
 *
 * THE SOFTWARE IS PROVIDED "AS IS", WITHOUT WARRANTY OF ANY KIND, EXPRESS OR
 * IMPLIED, INCLUDING BUT NOT LIMITED TO THE WARRANTIES OF MERCHANTABILITY,
 * FITNESS FOR A PARTICULAR PURPOSE AND NONINFRINGEMENT. IN NO EVENT SHALL THE
 * AUTHORS OR COPYRIGHT HOLDERS BE LIABLE FOR ANY CLAIM, DAMAGES OR OTHER
 * LIABILITY, WHETHER IN AN ACTION OF CONTRACT, TORT OR OTHERWISE, ARISING FROM,
 * OUT OF OR IN CONNECTION WITH THE SOFTWARE OR THE USE OR OTHER DEALINGS IN THE
 * SOFTWARE.
 */

#include "atoms.h"
#include <string.h>
#include <glib.h>

#include <gst/gst.h>
#include <gst/base/gstbytewriter.h>
#include <gst/tag/tag.h>

/**
 * Creates a new AtomsContext for the given flavor.
 */
AtomsContext *
atoms_context_new (AtomsTreeFlavor flavor)
{
  AtomsContext *context = g_new0 (AtomsContext, 1);
  context->flavor = flavor;
  return context;
}

/**
 * Frees an AtomsContext and all memory associated with it
 */
void
atoms_context_free (AtomsContext * context)
{
  g_free (context);
}

/* -- creation, initialization, clear and free functions -- */

#define SECS_PER_DAY (24 * 60 * 60)
#define LEAP_YEARS_FROM_1904_TO_1970 17

static guint64
get_current_qt_time (void)
{
  GTimeVal timeval;

  g_get_current_time (&timeval);
  /* FIXME this should use UTC coordinated time */
  return timeval.tv_sec + (((1970 - 1904) * (guint64) 365) +
      LEAP_YEARS_FROM_1904_TO_1970) * SECS_PER_DAY;
}

static void
common_time_info_init (TimeInfo * ti)
{
  ti->creation_time = ti->modification_time = get_current_qt_time ();
  ti->timescale = 0;
  ti->duration = 0;
}

static void
atom_header_set (Atom * header, guint32 fourcc, gint32 size, gint64 ext_size)
{
  header->type = fourcc;
  header->size = size;
  header->extended_size = ext_size;
}

static void
atom_clear (Atom * atom)
{
}

static void
atom_full_init (AtomFull * full, guint32 fourcc, gint32 size, gint64 ext_size,
    guint8 version, guint8 flags[3])
{
  atom_header_set (&(full->header), fourcc, size, ext_size);
  full->version = version;
  full->flags[0] = flags[0];
  full->flags[1] = flags[1];
  full->flags[2] = flags[2];
}

static void
atom_full_clear (AtomFull * full)
{
  atom_clear (&full->header);
}

static void
atom_full_free (AtomFull * full)
{
  atom_full_clear (full);
  g_free (full);
}

static guint32
atom_full_get_flags_as_uint (AtomFull * full)
{
  return full->flags[0] << 16 | full->flags[1] << 8 | full->flags[2];
}

static void
atom_full_set_flags_as_uint (AtomFull * full, guint32 flags_as_uint)
{
  full->flags[2] = flags_as_uint & 0xFF;
  full->flags[1] = (flags_as_uint & 0xFF00) >> 8;
  full->flags[0] = (flags_as_uint & 0xFF0000) >> 16;
}

static AtomInfo *
build_atom_info_wrapper (Atom * atom, gpointer copy_func, gpointer free_func)
{
  AtomInfo *info = NULL;

  if (atom) {
    info = g_new0 (AtomInfo, 1);

    info->atom = atom;
    info->copy_data_func = copy_func;
    info->free_func = free_func;
  }

  return info;
}

static GList *
atom_info_list_prepend_atom (GList * ai, Atom * atom,
    AtomCopyDataFunc copy_func, AtomFreeFunc free_func)
{
  if (atom)
    return g_list_prepend (ai,
        build_atom_info_wrapper (atom, copy_func, free_func));
  else
    return ai;
}

static void
atom_info_list_free (GList * ai)
{
  while (ai) {
    AtomInfo *info = (AtomInfo *) ai->data;

    info->free_func (info->atom);
    g_free (info);
    ai = g_list_delete_link (ai, ai);
  }
}

static AtomData *
atom_data_new (guint32 fourcc)
{
  AtomData *data = g_new0 (AtomData, 1);

  atom_header_set (&data->header, fourcc, 0, 0);
  return data;
}

static void
atom_data_alloc_mem (AtomData * data, guint32 size)
{
  if (data->data) {
    g_free (data->data);
  }
  data->data = g_new0 (guint8, size);
  data->datalen = size;
}

static AtomData *
atom_data_new_from_gst_buffer (guint32 fourcc, const GstBuffer * buf)
{
  AtomData *data = atom_data_new (fourcc);
  gsize size = gst_buffer_get_size ((GstBuffer *) buf);

  atom_data_alloc_mem (data, size);
  gst_buffer_extract ((GstBuffer *) buf, 0, data->data, size);
  return data;
}

static void
atom_data_free (AtomData * data)
{
  atom_clear (&data->header);
  g_free (data->data);
  g_free (data);
}

static AtomUUID *
atom_uuid_new (void)
{
  AtomUUID *uuid = g_new0 (AtomUUID, 1);

  atom_header_set (&uuid->header, FOURCC_uuid, 0, 0);
  return uuid;
}

static void
atom_uuid_free (AtomUUID * data)
{
  atom_clear (&data->header);
  g_free (data->data);
  g_free (data);
}

static void
atom_ftyp_init (AtomFTYP * ftyp, guint32 major, guint32 version, GList * brands)
{
  gint index;
  GList *it = NULL;

  atom_header_set (&ftyp->header, FOURCC_ftyp, 16, 0);
  ftyp->major_brand = major;
  ftyp->version = version;

  /* always include major brand as compatible brand */
  ftyp->compatible_brands_size = g_list_length (brands) + 1;
  ftyp->compatible_brands = g_new (guint32, ftyp->compatible_brands_size);

  ftyp->compatible_brands[0] = major;
  index = 1;
  for (it = brands; it != NULL; it = g_list_next (it)) {
    ftyp->compatible_brands[index++] = GPOINTER_TO_UINT (it->data);
  }
}

AtomFTYP *
atom_ftyp_new (AtomsContext * context, guint32 major, guint32 version,
    GList * brands)
{
  AtomFTYP *ftyp = g_new0 (AtomFTYP, 1);

  atom_ftyp_init (ftyp, major, version, brands);
  return ftyp;
}

void
atom_ftyp_free (AtomFTYP * ftyp)
{
  atom_clear (&ftyp->header);
  g_free (ftyp->compatible_brands);
  ftyp->compatible_brands = NULL;
  g_free (ftyp);
}

static void
atom_esds_init (AtomESDS * esds)
{
  guint8 flags[3] = { 0, 0, 0 };

  atom_full_init (&esds->header, FOURCC_esds, 0, 0, 0, flags);
  desc_es_init (&esds->es);
}

static AtomESDS *
atom_esds_new (void)
{
  AtomESDS *esds = g_new0 (AtomESDS, 1);

  atom_esds_init (esds);
  return esds;
}

static void
atom_esds_free (AtomESDS * esds)
{
  atom_full_clear (&esds->header);
  desc_es_descriptor_clear (&esds->es);
  g_free (esds);
}

static AtomFRMA *
atom_frma_new (void)
{
  AtomFRMA *frma = g_new0 (AtomFRMA, 1);

  atom_header_set (&frma->header, FOURCC_frma, 0, 0);
  return frma;
}

static void
atom_frma_free (AtomFRMA * frma)
{
  atom_clear (&frma->header);
  g_free (frma);
}

static AtomWAVE *
atom_wave_new (void)
{
  AtomWAVE *wave = g_new0 (AtomWAVE, 1);

  atom_header_set (&wave->header, FOURCC_wave, 0, 0);
  return wave;
}

static void
atom_wave_free (AtomWAVE * wave)
{
  atom_clear (&wave->header);
  atom_info_list_free (wave->extension_atoms);
  g_free (wave);
}

static void
atom_elst_init (AtomELST * elst)
{
  guint8 flags[3] = { 0, 0, 0 };
  atom_full_init (&elst->header, FOURCC_elst, 0, 0, 0, flags);
  elst->entries = 0;
}

static void
atom_elst_clear (AtomELST * elst)
{
  GSList *walker;

  atom_full_clear (&elst->header);
  walker = elst->entries;
  while (walker) {
    g_free ((EditListEntry *) walker->data);
    walker = g_slist_next (walker);
  }
  g_slist_free (elst->entries);
}

static void
atom_edts_init (AtomEDTS * edts)
{
  atom_header_set (&edts->header, FOURCC_edts, 0, 0);
  atom_elst_init (&edts->elst);
}

static void
atom_edts_clear (AtomEDTS * edts)
{
  atom_clear (&edts->header);
  atom_elst_clear (&edts->elst);
}

static AtomEDTS *
atom_edts_new (void)
{
  AtomEDTS *edts = g_new0 (AtomEDTS, 1);
  atom_edts_init (edts);
  return edts;
}

static void
atom_edts_free (AtomEDTS * edts)
{
  atom_edts_clear (edts);
  g_free (edts);
}

static void
atom_sample_entry_init (SampleTableEntry * se, guint32 type)
{
  atom_header_set (&se->header, type, 0, 0);

  memset (se->reserved, 0, sizeof (guint8) * 6);
  se->data_reference_index = 0;
}

static void
atom_sample_entry_free (SampleTableEntry * se)
{
  atom_clear (&se->header);
}

static void
sample_entry_mp4a_init (SampleTableEntryMP4A * mp4a)
{
  atom_sample_entry_init (&mp4a->se, FOURCC_mp4a);

  mp4a->version = 0;
  mp4a->revision_level = 0;
  mp4a->vendor = 0;
  mp4a->channels = 2;
  mp4a->sample_size = 16;
  mp4a->compression_id = 0;
  mp4a->packet_size = 0;
  mp4a->sample_rate = 0;
  /* following only used if version is 1 */
  mp4a->samples_per_packet = 0;
  mp4a->bytes_per_packet = 0;
  mp4a->bytes_per_frame = 0;
  mp4a->bytes_per_sample = 0;

  mp4a->extension_atoms = NULL;
}

static SampleTableEntryMP4A *
sample_entry_mp4a_new (void)
{
  SampleTableEntryMP4A *mp4a = g_new0 (SampleTableEntryMP4A, 1);

  sample_entry_mp4a_init (mp4a);
  return mp4a;
}

static void
sample_entry_mp4a_free (SampleTableEntryMP4A * mp4a)
{
  atom_sample_entry_free (&mp4a->se);
  atom_info_list_free (mp4a->extension_atoms);
  g_free (mp4a);
}

static void
sample_entry_mp4v_init (SampleTableEntryMP4V * mp4v, AtomsContext * context)
{
  atom_sample_entry_init (&mp4v->se, FOURCC_mp4v);

  mp4v->version = 0;
  mp4v->revision_level = 0;
  mp4v->vendor = 0;

  mp4v->temporal_quality = 0;
  mp4v->spatial_quality = 0;

  /* qt and ISO base media do not contradict, and examples agree */
  mp4v->horizontal_resolution = 0x00480000;
  mp4v->vertical_resolution = 0x00480000;

  mp4v->datasize = 0;
  mp4v->frame_count = 1;

  memset (mp4v->compressor, 0, sizeof (guint8) * 32);

  mp4v->depth = 0;
  mp4v->color_table_id = 0;

  mp4v->extension_atoms = NULL;
}

static void
sample_entry_mp4v_free (SampleTableEntryMP4V * mp4v)
{
  atom_sample_entry_free (&mp4v->se);
  atom_info_list_free (mp4v->extension_atoms);
  g_free (mp4v);
}

static SampleTableEntryMP4V *
sample_entry_mp4v_new (AtomsContext * context)
{
  SampleTableEntryMP4V *mp4v = g_new0 (SampleTableEntryMP4V, 1);

  sample_entry_mp4v_init (mp4v, context);
  return mp4v;
}

static void
atom_stsd_init (AtomSTSD * stsd)
{
  guint8 flags[3] = { 0, 0, 0 };

  atom_full_init (&stsd->header, FOURCC_stsd, 0, 0, 0, flags);
  stsd->entries = NULL;
  stsd->n_entries = 0;
}

static void
atom_stsd_remove_entries (AtomSTSD * stsd)
{
  GList *walker;

  walker = stsd->entries;
  while (walker) {
    GList *aux = walker;
    SampleTableEntry *se = (SampleTableEntry *) aux->data;

    walker = g_list_next (walker);
    stsd->entries = g_list_remove_link (stsd->entries, aux);

    switch (se->kind) {
      case AUDIO:
        sample_entry_mp4a_free ((SampleTableEntryMP4A *) se);
        break;
      case VIDEO:
        sample_entry_mp4v_free ((SampleTableEntryMP4V *) se);
        break;
      default:
        /* best possible cleanup */
        atom_sample_entry_free (se);
    }
    g_list_free (aux);
  }
  stsd->n_entries = 0;
}

static void
atom_stsd_clear (AtomSTSD * stsd)
{
  atom_stsd_remove_entries (stsd);
  atom_full_clear (&stsd->header);
}

static void
atom_ctts_init (AtomCTTS * ctts)
{
  guint8 flags[3] = { 0, 0, 0 };

  atom_full_init (&ctts->header, FOURCC_ctts, 0, 0, 0, flags);
  atom_array_init (&ctts->entries, 128);
  ctts->do_pts = FALSE;
}

static AtomCTTS *
atom_ctts_new (void)
{
  AtomCTTS *ctts = g_new0 (AtomCTTS, 1);

  atom_ctts_init (ctts);
  return ctts;
}

static void
atom_ctts_free (AtomCTTS * ctts)
{
  atom_full_clear (&ctts->header);
  atom_array_clear (&ctts->entries);
  g_free (ctts);
}

static void
atom_stts_init (AtomSTTS * stts)
{
  guint8 flags[3] = { 0, 0, 0 };

  atom_full_init (&stts->header, FOURCC_stts, 0, 0, 0, flags);
  atom_array_init (&stts->entries, 512);
}

static void
atom_stts_clear (AtomSTTS * stts)
{
  atom_full_clear (&stts->header);
  atom_array_clear (&stts->entries);
}

static void
atom_stsz_init (AtomSTSZ * stsz)
{
  guint8 flags[3] = { 0, 0, 0 };

  atom_full_init (&stsz->header, FOURCC_stsz, 0, 0, 0, flags);
  atom_array_init (&stsz->entries, 1024);
  stsz->sample_size = 0;
  stsz->table_size = 0;
}

static void
atom_stsz_clear (AtomSTSZ * stsz)
{
  atom_full_clear (&stsz->header);
  atom_array_clear (&stsz->entries);
  stsz->table_size = 0;
}

static void
atom_stsc_init (AtomSTSC * stsc)
{
  guint8 flags[3] = { 0, 0, 0 };

  atom_full_init (&stsc->header, FOURCC_stsc, 0, 0, 0, flags);
  atom_array_init (&stsc->entries, 128);
}

static void
atom_stsc_clear (AtomSTSC * stsc)
{
  atom_full_clear (&stsc->header);
  atom_array_clear (&stsc->entries);
}

static void
atom_co64_init (AtomSTCO64 * co64)
{
  guint8 flags[3] = { 0, 0, 0 };

  atom_full_init (&co64->header, FOURCC_stco, 0, 0, 0, flags);
  atom_array_init (&co64->entries, 256);
}

static void
atom_stco64_clear (AtomSTCO64 * stco64)
{
  atom_full_clear (&stco64->header);
  atom_array_clear (&stco64->entries);
}

static void
atom_stss_init (AtomSTSS * stss)
{
  guint8 flags[3] = { 0, 0, 0 };

  atom_full_init (&stss->header, FOURCC_stss, 0, 0, 0, flags);
  atom_array_init (&stss->entries, 128);
}

static void
atom_stss_clear (AtomSTSS * stss)
{
  atom_full_clear (&stss->header);
  atom_array_clear (&stss->entries);
}

void
atom_stbl_init (AtomSTBL * stbl)
{
  atom_header_set (&stbl->header, FOURCC_stbl, 0, 0);

  atom_stts_init (&stbl->stts);
  atom_stss_init (&stbl->stss);
  atom_stsd_init (&stbl->stsd);
  atom_stsz_init (&stbl->stsz);
  atom_stsc_init (&stbl->stsc);
  stbl->ctts = NULL;

  atom_co64_init (&stbl->stco64);
}

void
atom_stbl_clear (AtomSTBL * stbl)
{
  atom_clear (&stbl->header);
  atom_stsd_clear (&stbl->stsd);
  atom_stts_clear (&stbl->stts);
  atom_stss_clear (&stbl->stss);
  atom_stsc_clear (&stbl->stsc);
  atom_stsz_clear (&stbl->stsz);
  if (stbl->ctts) {
    atom_ctts_free (stbl->ctts);
  }
  atom_stco64_clear (&stbl->stco64);
}

static void
atom_vmhd_init (AtomVMHD * vmhd, AtomsContext * context)
{
  guint8 flags[3] = { 0, 0, 1 };

  atom_full_init (&vmhd->header, FOURCC_vmhd, 0, 0, 0, flags);
  vmhd->graphics_mode = 0x0;
  memset (vmhd->opcolor, 0, sizeof (guint16) * 3);

  if (context->flavor == ATOMS_TREE_FLAVOR_MOV) {
    vmhd->graphics_mode = 0x40;
    vmhd->opcolor[0] = 32768;
    vmhd->opcolor[1] = 32768;
    vmhd->opcolor[2] = 32768;
  }
}

static AtomVMHD *
atom_vmhd_new (AtomsContext * context)
{
  AtomVMHD *vmhd = g_new0 (AtomVMHD, 1);

  atom_vmhd_init (vmhd, context);
  return vmhd;
}

static void
atom_vmhd_free (AtomVMHD * vmhd)
{
  atom_full_clear (&vmhd->header);
  g_free (vmhd);
}

static void
atom_smhd_init (AtomSMHD * smhd)
{
  guint8 flags[3] = { 0, 0, 0 };

  atom_full_init (&smhd->header, FOURCC_smhd, 0, 0, 0, flags);
  smhd->balance = 0;
  smhd->reserved = 0;
}

static AtomSMHD *
atom_smhd_new (void)
{
  AtomSMHD *smhd = g_new0 (AtomSMHD, 1);

  atom_smhd_init (smhd);
  return smhd;
}

static void
atom_smhd_free (AtomSMHD * smhd)
{
  atom_full_clear (&smhd->header);
  g_free (smhd);
}

static void
atom_hmhd_free (AtomHMHD * hmhd)
{
  atom_full_clear (&hmhd->header);
  g_free (hmhd);
}

static void
atom_hdlr_init (AtomHDLR * hdlr)
{
  guint8 flags[3] = { 0, 0, 0 };

  atom_full_init (&hdlr->header, FOURCC_hdlr, 0, 0, 0, flags);

  hdlr->component_type = 0;
  hdlr->handler_type = 0;
  hdlr->manufacturer = 0;
  hdlr->flags = 0;
  hdlr->flags_mask = 0;
  hdlr->name = g_strdup ("");
}

static AtomHDLR *
atom_hdlr_new (void)
{
  AtomHDLR *hdlr = g_new0 (AtomHDLR, 1);

  atom_hdlr_init (hdlr);
  return hdlr;
}

static void
atom_hdlr_clear (AtomHDLR * hdlr)
{
  atom_full_clear (&hdlr->header);
  if (hdlr->name) {
    g_free (hdlr->name);
    hdlr->name = NULL;
  }
}

static void
atom_hdlr_free (AtomHDLR * hdlr)
{
  atom_hdlr_clear (hdlr);
  g_free (hdlr);
}

static void
atom_url_init (AtomURL * url)
{
  guint8 flags[3] = { 0, 0, 1 };

  atom_full_init (&url->header, FOURCC_url_, 0, 0, 0, flags);
  url->location = NULL;
}

static void
atom_url_free (AtomURL * url)
{
  atom_full_clear (&url->header);
  if (url->location) {
    g_free (url->location);
    url->location = NULL;
  }
  g_free (url);
}

static AtomURL *
atom_url_new (void)
{
  AtomURL *url = g_new0 (AtomURL, 1);

  atom_url_init (url);
  return url;
}

static AtomFull *
atom_alis_new (void)
{
  guint8 flags[3] = { 0, 0, 1 };
  AtomFull *alis = g_new0 (AtomFull, 1);

  atom_full_init (alis, FOURCC_alis, 0, 0, 0, flags);
  return alis;
}

static void
atom_dref_init (AtomDREF * dref, AtomsContext * context)
{
  guint8 flags[3] = { 0, 0, 0 };

  atom_full_init (&dref->header, FOURCC_dref, 0, 0, 0, flags);

  /* in either case, alis or url init arranges to set self-contained flag */
  if (context->flavor == ATOMS_TREE_FLAVOR_MOV) {
    /* alis dref for qt */
    AtomFull *alis = atom_alis_new ();
    dref->entries = g_list_append (dref->entries, alis);
  } else {
    /* url for iso spec, as 'alis' not specified there */
    AtomURL *url = atom_url_new ();
    dref->entries = g_list_append (dref->entries, url);
  }
}

static void
atom_dref_clear (AtomDREF * dref)
{
  GList *walker;

  atom_full_clear (&dref->header);
  walker = dref->entries;
  while (walker) {
    GList *aux = walker;
    Atom *atom = (Atom *) aux->data;

    walker = g_list_next (walker);
    dref->entries = g_list_remove_link (dref->entries, aux);
    switch (atom->type) {
      case FOURCC_alis:
        atom_full_free ((AtomFull *) atom);
        break;
      case FOURCC_url_:
        atom_url_free ((AtomURL *) atom);
        break;
      default:
        /* we do nothing, better leak than crash */
        break;
    }
    g_list_free (aux);
  }
}

static void
atom_dinf_init (AtomDINF * dinf, AtomsContext * context)
{
  atom_header_set (&dinf->header, FOURCC_dinf, 0, 0);
  atom_dref_init (&dinf->dref, context);
}

static void
atom_dinf_clear (AtomDINF * dinf)
{
  atom_clear (&dinf->header);
  atom_dref_clear (&dinf->dref);
}

static void
atom_minf_init (AtomMINF * minf, AtomsContext * context)
{
  atom_header_set (&minf->header, FOURCC_minf, 0, 0);

  minf->vmhd = NULL;
  minf->smhd = NULL;
  minf->hmhd = NULL;

  if (context->flavor == ATOMS_TREE_FLAVOR_MOV) {
    minf->hdlr = atom_hdlr_new ();
    minf->hdlr->component_type = FOURCC_dhlr;
    minf->hdlr->handler_type = FOURCC_alis;
  } else {
    minf->hdlr = NULL;
  }
  atom_dinf_init (&minf->dinf, context);
  atom_stbl_init (&minf->stbl);
}

static void
atom_minf_clear_handlers (AtomMINF * minf)
{
  if (minf->vmhd) {
    atom_vmhd_free (minf->vmhd);
    minf->vmhd = NULL;
  }
  if (minf->smhd) {
    atom_smhd_free (minf->smhd);
    minf->smhd = NULL;
  }
  if (minf->hmhd) {
    atom_hmhd_free (minf->hmhd);
    minf->hmhd = NULL;
  }
}

static void
atom_minf_clear (AtomMINF * minf)
{
  atom_clear (&minf->header);
  atom_minf_clear_handlers (minf);
  if (minf->hdlr) {
    atom_hdlr_free (minf->hdlr);
  }
  atom_dinf_clear (&minf->dinf);
  atom_stbl_clear (&minf->stbl);
}

static void
atom_mdhd_init (AtomMDHD * mdhd)
{
  guint8 flags[3] = { 0, 0, 0 };

  atom_full_init (&mdhd->header, FOURCC_mdhd, 0, 0, 0, flags);
  common_time_info_init (&mdhd->time_info);
  mdhd->language_code = 0;
  mdhd->quality = 0;
}

static void
atom_mdhd_clear (AtomMDHD * mdhd)
{
  atom_full_clear (&mdhd->header);
}

static void
atom_mdia_init (AtomMDIA * mdia, AtomsContext * context)
{
  atom_header_set (&mdia->header, FOURCC_mdia, 0, 0);

  atom_mdhd_init (&mdia->mdhd);
  atom_hdlr_init (&mdia->hdlr);
  atom_minf_init (&mdia->minf, context);
}

static void
atom_mdia_clear (AtomMDIA * mdia)
{
  atom_clear (&mdia->header);
  atom_mdhd_clear (&mdia->mdhd);
  atom_hdlr_clear (&mdia->hdlr);
  atom_minf_clear (&mdia->minf);
}

static void
atom_tkhd_init (AtomTKHD * tkhd, AtomsContext * context)
{
  /*
   * flags info
   * 1 -> track enabled
   * 2 -> track in movie
   * 4 -> track in preview
   */
  guint8 flags[3] = { 0, 0, 7 };

  atom_full_init (&tkhd->header, FOURCC_tkhd, 0, 0, 0, flags);

  tkhd->creation_time = tkhd->modification_time = get_current_qt_time ();
  tkhd->duration = 0;
  tkhd->track_ID = 0;
  tkhd->reserved = 0;

  tkhd->reserved2[0] = tkhd->reserved2[1] = 0;
  tkhd->layer = 0;
  tkhd->alternate_group = 0;
  tkhd->volume = 0;
  tkhd->reserved3 = 0;
  memset (tkhd->matrix, 0, sizeof (guint32) * 9);
  tkhd->matrix[0] = 1 << 16;
  tkhd->matrix[4] = 1 << 16;
  tkhd->matrix[8] = 16384 << 16;
  tkhd->width = 0;
  tkhd->height = 0;
}

static void
atom_tkhd_clear (AtomTKHD * tkhd)
{
  atom_full_clear (&tkhd->header);
}

static void
atom_trak_init (AtomTRAK * trak, AtomsContext * context)
{
  atom_header_set (&trak->header, FOURCC_trak, 0, 0);

  atom_tkhd_init (&trak->tkhd, context);
  trak->edts = NULL;
  atom_mdia_init (&trak->mdia, context);
}

AtomTRAK *
atom_trak_new (AtomsContext * context)
{
  AtomTRAK *trak = g_new0 (AtomTRAK, 1);

  atom_trak_init (trak, context);
  return trak;
}

static void
atom_trak_clear (AtomTRAK * trak)
{
  atom_clear (&trak->header);
  atom_tkhd_clear (&trak->tkhd);
  if (trak->edts)
    atom_edts_free (trak->edts);
  atom_mdia_clear (&trak->mdia);
}

static void
atom_trak_free (AtomTRAK * trak)
{
  atom_trak_clear (trak);
  g_free (trak);
}

static void
atom_ilst_init (AtomILST * ilst)
{
  atom_header_set (&ilst->header, FOURCC_ilst, 0, 0);
  ilst->entries = NULL;
}

static AtomILST *
atom_ilst_new (void)
{
  AtomILST *ilst = g_new0 (AtomILST, 1);

  atom_ilst_init (ilst);
  return ilst;
}

static void
atom_ilst_free (AtomILST * ilst)
{
  if (ilst->entries)
    atom_info_list_free (ilst->entries);
  atom_clear (&ilst->header);
  g_free (ilst);
}

static void
atom_meta_init (AtomMETA * meta)
{
  guint8 flags[3] = { 0, 0, 0 };

  atom_full_init (&meta->header, FOURCC_meta, 0, 0, 0, flags);
  atom_hdlr_init (&meta->hdlr);
  /* FIXME (ISOM says this is always 0) */
  meta->hdlr.component_type = FOURCC_mhlr;
  meta->hdlr.handler_type = FOURCC_mdir;
  meta->ilst = NULL;
}

static AtomMETA *
atom_meta_new (void)
{
  AtomMETA *meta = g_new0 (AtomMETA, 1);

  atom_meta_init (meta);
  return meta;
}

static void
atom_meta_free (AtomMETA * meta)
{
  atom_full_clear (&meta->header);
  atom_hdlr_clear (&meta->hdlr);
  if (meta->ilst)
    atom_ilst_free (meta->ilst);
  meta->ilst = NULL;
  g_free (meta);
}

static void
atom_udta_init (AtomUDTA * udta)
{
  atom_header_set (&udta->header, FOURCC_udta, 0, 0);
  udta->meta = NULL;
}

static AtomUDTA *
atom_udta_new (void)
{
  AtomUDTA *udta = g_new0 (AtomUDTA, 1);

  atom_udta_init (udta);
  return udta;
}

static void
atom_udta_free (AtomUDTA * udta)
{
  atom_clear (&udta->header);
  if (udta->meta)
    atom_meta_free (udta->meta);
  udta->meta = NULL;
  if (udta->entries)
    atom_info_list_free (udta->entries);
  g_free (udta);
}

static void
atom_tag_data_init (AtomTagData * data)
{
  guint8 flags[] = { 0, 0, 0 };

  atom_full_init (&data->header, FOURCC_data, 0, 0, 0, flags);
}

static void
atom_tag_data_clear (AtomTagData * data)
{
  atom_full_clear (&data->header);
  g_free (data->data);
  data->datalen = 0;
}

/*
 * Fourcc is the tag fourcc
 * flags will be truncated to 24bits
 */
static AtomTag *
atom_tag_new (guint32 fourcc, guint32 flags_as_uint)
{
  AtomTag *tag = g_new0 (AtomTag, 1);

  tag->header.type = fourcc;
  atom_tag_data_init (&tag->data);
  atom_full_set_flags_as_uint (&tag->data.header, flags_as_uint);
  return tag;
}

static void
atom_tag_free (AtomTag * tag)
{
  atom_clear (&tag->header);
  atom_tag_data_clear (&tag->data);
  g_free (tag);
}

static void
atom_mvhd_init (AtomMVHD * mvhd)
{
  guint8 flags[3] = { 0, 0, 0 };

  atom_full_init (&(mvhd->header), FOURCC_mvhd, sizeof (AtomMVHD), 0, 0, flags);

  common_time_info_init (&mvhd->time_info);

  mvhd->prefered_rate = 1 << 16;
  mvhd->volume = 1 << 8;
  mvhd->reserved3 = 0;
  memset (mvhd->reserved4, 0, sizeof (guint32[2]));

  memset (mvhd->matrix, 0, sizeof (guint32[9]));
  mvhd->matrix[0] = 1 << 16;
  mvhd->matrix[4] = 1 << 16;
  mvhd->matrix[8] = 16384 << 16;

  mvhd->preview_time = 0;
  mvhd->preview_duration = 0;
  mvhd->poster_time = 0;
  mvhd->selection_time = 0;
  mvhd->selection_duration = 0;
  mvhd->current_time = 0;

  mvhd->next_track_id = 1;
}

static void
atom_mvhd_clear (AtomMVHD * mvhd)
{
  atom_full_clear (&mvhd->header);
}

static void
atom_mehd_init (AtomMEHD * mehd)
{
  guint8 flags[3] = { 0, 0, 0 };

  atom_full_init (&mehd->header, FOURCC_mehd, 0, 0, 1, flags);
  mehd->fragment_duration = 0;
}

static void
atom_mvex_init (AtomMVEX * mvex)
{
  atom_header_set (&mvex->header, FOURCC_mvex, 0, 0);
  atom_mehd_init (&mvex->mehd);
  mvex->trexs = NULL;
}

static void
atom_moov_init (AtomMOOV * moov, AtomsContext * context)
{
  atom_header_set (&(moov->header), FOURCC_moov, 0, 0);
  atom_mvhd_init (&(moov->mvhd));
  atom_mvex_init (&(moov->mvex));
  moov->udta = NULL;
  moov->traks = NULL;
  moov->context = *context;
}

AtomMOOV *
atom_moov_new (AtomsContext * context)
{
  AtomMOOV *moov = g_new0 (AtomMOOV, 1);

  atom_moov_init (moov, context);
  return moov;
}

static void
atom_trex_free (AtomTREX * trex)
{
  atom_full_clear (&trex->header);
  g_free (trex);
}

static void
atom_mvex_clear (AtomMVEX * mvex)
{
  GList *walker;

  atom_clear (&mvex->header);
  walker = mvex->trexs;
  while (walker) {
    atom_trex_free ((AtomTREX *) walker->data);
    walker = g_list_next (walker);
  }
  g_list_free (mvex->trexs);
  mvex->trexs = NULL;
}

void
atom_moov_free (AtomMOOV * moov)
{
  GList *walker;

  atom_clear (&moov->header);
  atom_mvhd_clear (&moov->mvhd);

  walker = moov->traks;
  while (walker) {
    atom_trak_free ((AtomTRAK *) walker->data);
    walker = g_list_next (walker);
  }
  g_list_free (moov->traks);
  moov->traks = NULL;

  if (moov->udta) {
    atom_udta_free (moov->udta);
    moov->udta = NULL;
  }

  atom_mvex_clear (&moov->mvex);

  g_free (moov);
}

/* -- end of init / free -- */

/* -- copy data functions -- */

static guint8
atom_full_get_version (AtomFull * full)
{
  return full->version;
}

static guint64
common_time_info_copy_data (TimeInfo * ti, gboolean trunc_to_32,
    guint8 ** buffer, guint64 * size, guint64 * offset)
{
  guint64 original_offset = *offset;

  if (trunc_to_32) {
    prop_copy_uint32 ((guint32) ti->creation_time, buffer, size, offset);
    prop_copy_uint32 ((guint32) ti->modification_time, buffer, size, offset);
    prop_copy_uint32 (ti->timescale, buffer, size, offset);
    prop_copy_uint32 ((guint32) ti->duration, buffer, size, offset);
  } else {
    prop_copy_uint64 (ti->creation_time, buffer, size, offset);
    prop_copy_uint64 (ti->modification_time, buffer, size, offset);
    prop_copy_uint32 (ti->timescale, buffer, size, offset);
    prop_copy_uint64 (ti->duration, buffer, size, offset);
  }
  return *offset - original_offset;
}

static void
atom_write_size (guint8 ** buffer, guint64 * size, guint64 * offset,
    guint64 atom_pos)
{
  /* this only works for non-extended atom size, which is OK
   * (though it could be made to do mem_move, etc and write extended size) */
  prop_copy_uint32 (*offset - atom_pos, buffer, size, &atom_pos);
}

guint64
atom_copy_data (Atom * atom, guint8 ** buffer, guint64 * size, guint64 * offset)
{
  guint64 original_offset = *offset;

  /* copies type and size */
  prop_copy_uint32 (atom->size, buffer, size, offset);
  prop_copy_fourcc (atom->type, buffer, size, offset);

  /* extended size needed */
  if (atom->size == 1) {
    /* really should not happen other than with mdat atom;
     * would be a problem for size (re)write code, not to mention memory */
    g_return_val_if_fail (atom->type == FOURCC_mdat, 0);
    prop_copy_uint64 (atom->extended_size, buffer, size, offset);
  }

  return *offset - original_offset;
}

static guint64
atom_full_copy_data (AtomFull * atom, guint8 ** buffer, guint64 * size,
    guint64 * offset)
{
  guint64 original_offset = *offset;

  if (!atom_copy_data (&atom->header, buffer, size, offset)) {
    return 0;
  }

  prop_copy_uint8 (atom->version, buffer, size, offset);
  prop_copy_uint8_array (atom->flags, 3, buffer, size, offset);

  atom_write_size (buffer, size, offset, original_offset);
  return *offset - original_offset;
}

static guint64
atom_info_list_copy_data (GList * ai, guint8 ** buffer, guint64 * size,
    guint64 * offset)
{
  guint64 original_offset = *offset;

  while (ai) {
    AtomInfo *info = (AtomInfo *) ai->data;

    if (!info->copy_data_func (info->atom, buffer, size, offset)) {
      return 0;
    }
    ai = g_list_next (ai);
  }

  return *offset - original_offset;
}

static guint64
atom_data_copy_data (AtomData * data, guint8 ** buffer, guint64 * size,
    guint64 * offset)
{
  guint64 original_offset = *offset;

  if (!atom_copy_data (&data->header, buffer, size, offset)) {
    return 0;
  }
  if (data->datalen)
    prop_copy_uint8_array (data->data, data->datalen, buffer, size, offset);

  atom_write_size (buffer, size, offset, original_offset);
  return *offset - original_offset;
}

static guint64
atom_uuid_copy_data (AtomUUID * uuid, guint8 ** buffer, guint64 * size,
    guint64 * offset)
{
  guint64 original_offset = *offset;

  if (!atom_copy_data (&uuid->header, buffer, size, offset)) {
    return 0;
  }
  prop_copy_uint8_array (uuid->uuid, 16, buffer, size, offset);
  if (uuid->datalen)
    prop_copy_uint8_array (uuid->data, uuid->datalen, buffer, size, offset);

  atom_write_size (buffer, size, offset, original_offset);
  return *offset - original_offset;
}

guint64
atom_ftyp_copy_data (AtomFTYP * ftyp, guint8 ** buffer, guint64 * size,
    guint64 * offset)
{
  guint64 original_offset = *offset;

  if (!atom_copy_data (&ftyp->header, buffer, size, offset)) {
    return 0;
  }
  prop_copy_fourcc (ftyp->major_brand, buffer, size, offset);
  prop_copy_uint32 (ftyp->version, buffer, size, offset);

  prop_copy_fourcc_array (ftyp->compatible_brands, ftyp->compatible_brands_size,
      buffer, size, offset);

  atom_write_size (buffer, size, offset, original_offset);
  return *offset - original_offset;
}

guint64
atom_mvhd_copy_data (AtomMVHD * atom, guint8 ** buffer, guint64 * size,
    guint64 * offset)
{
  guint8 version;
  guint64 original_offset = *offset;

  if (!atom_full_copy_data (&(atom->header), buffer, size, offset)) {
    return 0;
  }

  version = atom_full_get_version (&(atom->header));
  if (version == 0) {
    common_time_info_copy_data (&atom->time_info, TRUE, buffer, size, offset);
  } else if (version == 1) {
    common_time_info_copy_data (&atom->time_info, FALSE, buffer, size, offset);
  } else {
    *offset = original_offset;
    return 0;
  }

  prop_copy_uint32 (atom->prefered_rate, buffer, size, offset);
  prop_copy_uint16 (atom->volume, buffer, size, offset);
  prop_copy_uint16 (atom->reserved3, buffer, size, offset);
  prop_copy_uint32_array (atom->reserved4, 2, buffer, size, offset);
  prop_copy_uint32_array (atom->matrix, 9, buffer, size, offset);
  prop_copy_uint32 (atom->preview_time, buffer, size, offset);
  prop_copy_uint32 (atom->preview_duration, buffer, size, offset);
  prop_copy_uint32 (atom->poster_time, buffer, size, offset);
  prop_copy_uint32 (atom->selection_time, buffer, size, offset);
  prop_copy_uint32 (atom->selection_duration, buffer, size, offset);
  prop_copy_uint32 (atom->current_time, buffer, size, offset);

  prop_copy_uint32 (atom->next_track_id, buffer, size, offset);

  atom_write_size (buffer, size, offset, original_offset);
  return *offset - original_offset;
}

static guint64
atom_tkhd_copy_data (AtomTKHD * tkhd, guint8 ** buffer, guint64 * size,
    guint64 * offset)
{
  guint64 original_offset = *offset;

  if (!atom_full_copy_data (&tkhd->header, buffer, size, offset)) {
    return 0;
  }

  if (atom_full_get_version (&tkhd->header) == 0) {
    prop_copy_uint32 ((guint32) tkhd->creation_time, buffer, size, offset);
    prop_copy_uint32 ((guint32) tkhd->modification_time, buffer, size, offset);
    prop_copy_uint32 (tkhd->track_ID, buffer, size, offset);
    prop_copy_uint32 (tkhd->reserved, buffer, size, offset);
    prop_copy_uint32 ((guint32) tkhd->duration, buffer, size, offset);
  } else {
    prop_copy_uint64 (tkhd->creation_time, buffer, size, offset);
    prop_copy_uint64 (tkhd->modification_time, buffer, size, offset);
    prop_copy_uint32 (tkhd->track_ID, buffer, size, offset);
    prop_copy_uint32 (tkhd->reserved, buffer, size, offset);
    prop_copy_uint64 (tkhd->duration, buffer, size, offset);
  }

  prop_copy_uint32_array (tkhd->reserved2, 2, buffer, size, offset);
  prop_copy_uint16 (tkhd->layer, buffer, size, offset);
  prop_copy_uint16 (tkhd->alternate_group, buffer, size, offset);
  prop_copy_uint16 (tkhd->volume, buffer, size, offset);
  prop_copy_uint16 (tkhd->reserved3, buffer, size, offset);
  prop_copy_uint32_array (tkhd->matrix, 9, buffer, size, offset);

  prop_copy_uint32 (tkhd->width, buffer, size, offset);
  prop_copy_uint32 (tkhd->height, buffer, size, offset);

  atom_write_size (buffer, size, offset, original_offset);
  return *offset - original_offset;
}

static guint64
atom_hdlr_copy_data (AtomHDLR * hdlr, guint8 ** buffer, guint64 * size,
    guint64 * offset)
{
  guint64 original_offset = *offset;

  if (!atom_full_copy_data (&hdlr->header, buffer, size, offset)) {
    return 0;
  }

  prop_copy_fourcc (hdlr->component_type, buffer, size, offset);
  prop_copy_fourcc (hdlr->handler_type, buffer, size, offset);
  prop_copy_fourcc (hdlr->manufacturer, buffer, size, offset);
  prop_copy_uint32 (hdlr->flags, buffer, size, offset);
  prop_copy_uint32 (hdlr->flags_mask, buffer, size, offset);

  prop_copy_size_string ((guint8 *) hdlr->name, strlen (hdlr->name), buffer,
      size, offset);

  atom_write_size (buffer, size, offset, original_offset);
  return *offset - original_offset;
}

static guint64
atom_vmhd_copy_data (AtomVMHD * vmhd, guint8 ** buffer, guint64 * size,
    guint64 * offset)
{
  guint64 original_offset = *offset;

  if (!atom_full_copy_data (&vmhd->header, buffer, size, offset)) {
    return 0;
  }
  prop_copy_uint16 (vmhd->graphics_mode, buffer, size, offset);
  prop_copy_uint16_array (vmhd->opcolor, 3, buffer, size, offset);

  atom_write_size (buffer, size, offset, original_offset);
  return original_offset - *offset;
}

static guint64
atom_smhd_copy_data (AtomSMHD * smhd, guint8 ** buffer, guint64 * size,
    guint64 * offset)
{
  guint64 original_offset = *offset;

  if (!atom_full_copy_data (&smhd->header, buffer, size, offset)) {
    return 0;
  }
  prop_copy_uint16 (smhd->balance, buffer, size, offset);
  prop_copy_uint16 (smhd->reserved, buffer, size, offset);

  atom_write_size (buffer, size, offset, original_offset);
  return original_offset - *offset;
}

static guint64
atom_hmhd_copy_data (AtomHMHD * hmhd, guint8 ** buffer, guint64 * size,
    guint64 * offset)
{
  guint64 original_offset = *offset;

  if (!atom_full_copy_data (&hmhd->header, buffer, size, offset)) {
    return 0;
  }
  prop_copy_uint16 (hmhd->max_pdu_size, buffer, size, offset);
  prop_copy_uint16 (hmhd->avg_pdu_size, buffer, size, offset);
  prop_copy_uint32 (hmhd->max_bitrate, buffer, size, offset);
  prop_copy_uint32 (hmhd->avg_bitrate, buffer, size, offset);
  prop_copy_uint32 (hmhd->sliding_avg_bitrate, buffer, size, offset);

  atom_write_size (buffer, size, offset, original_offset);
  return original_offset - *offset;
}

static gboolean
atom_url_same_file_flag (AtomURL * url)
{
  return (url->header.flags[2] & 0x1) == 1;
}

static guint64
atom_url_copy_data (AtomURL * url, guint8 ** buffer, guint64 * size,
    guint64 * offset)
{
  guint64 original_offset = *offset;

  if (!atom_full_copy_data (&url->header, buffer, size, offset)) {
    return 0;
  }

  if (!atom_url_same_file_flag (url)) {
    prop_copy_null_terminated_string (url->location, buffer, size, offset);
  }

  atom_write_size (buffer, size, offset, original_offset);
  return original_offset - *offset;
}

guint64
atom_stts_copy_data (AtomSTTS * stts, guint8 ** buffer, guint64 * size,
    guint64 * offset)
{
  guint64 original_offset = *offset;
  guint i;

  if (!atom_full_copy_data (&stts->header, buffer, size, offset)) {
    return 0;
  }

  prop_copy_uint32 (atom_array_get_len (&stts->entries), buffer, size, offset);
  /* minimize realloc */
  prop_copy_ensure_buffer (buffer, size, offset,
      8 * atom_array_get_len (&stts->entries));
  for (i = 0; i < atom_array_get_len (&stts->entries); i++) {
    STTSEntry *entry = &atom_array_index (&stts->entries, i);

    prop_copy_uint32 (entry->sample_count, buffer, size, offset);
    prop_copy_int32 (entry->sample_delta, buffer, size, offset);
  }

  atom_write_size (buffer, size, offset, original_offset);
  return *offset - original_offset;
}

static guint64
atom_sample_entry_copy_data (SampleTableEntry * se, guint8 ** buffer,
    guint64 * size, guint64 * offset)
{
  guint64 original_offset = *offset;

  if (!atom_copy_data (&se->header, buffer, size, offset)) {
    return 0;
  }

  prop_copy_uint8_array (se->reserved, 6, buffer, size, offset);
  prop_copy_uint16 (se->data_reference_index, buffer, size, offset);

  return *offset - original_offset;
}

static guint64
atom_esds_copy_data (AtomESDS * esds, guint8 ** buffer, guint64 * size,
    guint64 * offset)
{
  guint64 original_offset = *offset;

  if (!atom_full_copy_data (&esds->header, buffer, size, offset)) {
    return 0;
  }
  if (!desc_es_descriptor_copy_data (&esds->es, buffer, size, offset)) {
    return 0;
  }

  atom_write_size (buffer, size, offset, original_offset);
  return *offset - original_offset;
}

static guint64
atom_frma_copy_data (AtomFRMA * frma, guint8 ** buffer,
    guint64 * size, guint64 * offset)
{
  guint64 original_offset = *offset;

  if (!atom_copy_data (&(frma->header), buffer, size, offset))
    return 0;

  prop_copy_fourcc (frma->media_type, buffer, size, offset);

  atom_write_size (buffer, size, offset, original_offset);
  return *offset - original_offset;
}

static guint64
atom_mp4s_copy_data (SampleTableEntryMP4S * mp4s, guint8 ** buffer,
    guint64 * size, guint64 * offset)
{
  guint64 original_offset = *offset;

  if (!atom_sample_entry_copy_data (&mp4s->se, buffer, size, offset)) {
    return 0;
  }
  if (!atom_esds_copy_data (&mp4s->es, buffer, size, offset)) {
    return 0;
  }

  atom_write_size (buffer, size, offset, original_offset);
  return *offset - original_offset;
}

static guint64
atom_hint_sample_entry_copy_data (AtomHintSampleEntry * hse, guint8 ** buffer,
    guint64 * size, guint64 * offset)
{
  guint64 original_offset = *offset;

  if (!atom_sample_entry_copy_data (&hse->se, buffer, size, offset)) {
    return 0;
  }

  prop_copy_uint32 (hse->size, buffer, size, offset);
  prop_copy_uint8_array (hse->data, hse->size, buffer, size, offset);

  atom_write_size (buffer, size, offset, original_offset);
  return *offset - original_offset;
}

static guint64
sample_entry_mp4a_copy_data (SampleTableEntryMP4A * mp4a, guint8 ** buffer,
    guint64 * size, guint64 * offset)
{
  guint64 original_offset = *offset;

  if (!atom_sample_entry_copy_data (&mp4a->se, buffer, size, offset)) {
    return 0;
  }

  prop_copy_uint16 (mp4a->version, buffer, size, offset);
  prop_copy_uint16 (mp4a->revision_level, buffer, size, offset);
  prop_copy_uint32 (mp4a->vendor, buffer, size, offset);
  prop_copy_uint16 (mp4a->channels, buffer, size, offset);
  prop_copy_uint16 (mp4a->sample_size, buffer, size, offset);
  prop_copy_uint16 (mp4a->compression_id, buffer, size, offset);
  prop_copy_uint16 (mp4a->packet_size, buffer, size, offset);
  prop_copy_uint32 (mp4a->sample_rate, buffer, size, offset);

  /* this should always be 0 for mp4 flavor */
  if (mp4a->version == 1) {
    prop_copy_uint32 (mp4a->samples_per_packet, buffer, size, offset);
    prop_copy_uint32 (mp4a->bytes_per_packet, buffer, size, offset);
    prop_copy_uint32 (mp4a->bytes_per_frame, buffer, size, offset);
    prop_copy_uint32 (mp4a->bytes_per_sample, buffer, size, offset);
  }

  if (mp4a->extension_atoms) {
    if (!atom_info_list_copy_data (mp4a->extension_atoms, buffer, size, offset))
      return 0;
  }

  atom_write_size (buffer, size, offset, original_offset);
  return *offset - original_offset;
}

static guint64
sample_entry_mp4v_copy_data (SampleTableEntryMP4V * mp4v, guint8 ** buffer,
    guint64 * size, guint64 * offset)
{
  guint64 original_offset = *offset;

  if (!atom_sample_entry_copy_data (&mp4v->se, buffer, size, offset)) {
    return 0;
  }

  prop_copy_uint16 (mp4v->version, buffer, size, offset);
  prop_copy_uint16 (mp4v->revision_level, buffer, size, offset);
  prop_copy_fourcc (mp4v->vendor, buffer, size, offset);
  prop_copy_uint32 (mp4v->temporal_quality, buffer, size, offset);
  prop_copy_uint32 (mp4v->spatial_quality, buffer, size, offset);

  prop_copy_uint16 (mp4v->width, buffer, size, offset);
  prop_copy_uint16 (mp4v->height, buffer, size, offset);

  prop_copy_uint32 (mp4v->horizontal_resolution, buffer, size, offset);
  prop_copy_uint32 (mp4v->vertical_resolution, buffer, size, offset);
  prop_copy_uint32 (mp4v->datasize, buffer, size, offset);

  prop_copy_uint16 (mp4v->frame_count, buffer, size, offset);

  prop_copy_fixed_size_string ((guint8 *) mp4v->compressor, 32, buffer, size,
      offset);

  prop_copy_uint16 (mp4v->depth, buffer, size, offset);
  prop_copy_uint16 (mp4v->color_table_id, buffer, size, offset);

  /* extra atoms */
  if (mp4v->extension_atoms &&
      !atom_info_list_copy_data (mp4v->extension_atoms, buffer, size, offset))
    return 0;

  atom_write_size (buffer, size, offset, original_offset);
  return *offset - original_offset;
}

guint64
atom_stsz_copy_data (AtomSTSZ * stsz, guint8 ** buffer, guint64 * size,
    guint64 * offset)
{
  guint64 original_offset = *offset;
  guint i;

  if (!atom_full_copy_data (&stsz->header, buffer, size, offset)) {
    return 0;
  }

  prop_copy_uint32 (stsz->sample_size, buffer, size, offset);
  prop_copy_uint32 (stsz->table_size, buffer, size, offset);
  if (stsz->sample_size == 0) {
    /* minimize realloc */
    prop_copy_ensure_buffer (buffer, size, offset, 4 * stsz->table_size);
    /* entry count must match sample count */
    g_assert (atom_array_get_len (&stsz->entries) == stsz->table_size);
    for (i = 0; i < atom_array_get_len (&stsz->entries); i++) {
      prop_copy_uint32 (atom_array_index (&stsz->entries, i), buffer, size,
          offset);
    }
  }

  atom_write_size (buffer, size, offset, original_offset);
  return *offset - original_offset;
}

guint64
atom_stsc_copy_data (AtomSTSC * stsc, guint8 ** buffer, guint64 * size,
    guint64 * offset)
{
  guint64 original_offset = *offset;
  guint i;

  if (!atom_full_copy_data (&stsc->header, buffer, size, offset)) {
    return 0;
  }

  prop_copy_uint32 (atom_array_get_len (&stsc->entries), buffer, size, offset);
  /* minimize realloc */
  prop_copy_ensure_buffer (buffer, size, offset,
      12 * atom_array_get_len (&stsc->entries));

  for (i = 0; i < atom_array_get_len (&stsc->entries); i++) {
    STSCEntry *entry = &atom_array_index (&stsc->entries, i);

    prop_copy_uint32 (entry->first_chunk, buffer, size, offset);
    prop_copy_uint32 (entry->samples_per_chunk, buffer, size, offset);
    prop_copy_uint32 (entry->sample_description_index, buffer, size, offset);
  }

  atom_write_size (buffer, size, offset, original_offset);
  return *offset - original_offset;
}

guint64
atom_ctts_copy_data (AtomCTTS * ctts, guint8 ** buffer, guint64 * size,
    guint64 * offset)
{
  guint64 original_offset = *offset;
  guint i;

  if (!atom_full_copy_data (&ctts->header, buffer, size, offset)) {
    return 0;
  }

  prop_copy_uint32 (atom_array_get_len (&ctts->entries), buffer, size, offset);
  /* minimize realloc */
  prop_copy_ensure_buffer (buffer, size, offset,
      8 * atom_array_get_len (&ctts->entries));
  for (i = 0; i < atom_array_get_len (&ctts->entries); i++) {
    CTTSEntry *entry = &atom_array_index (&ctts->entries, i);

    prop_copy_uint32 (entry->samplecount, buffer, size, offset);
    prop_copy_uint32 (entry->sampleoffset, buffer, size, offset);
  }

  atom_write_size (buffer, size, offset, original_offset);
  return *offset - original_offset;
}

guint64
atom_stco64_copy_data (AtomSTCO64 * stco64, guint8 ** buffer, guint64 * size,
    guint64 * offset)
{
  guint64 original_offset = *offset;
  guint i;
  gboolean trunc_to_32 = stco64->header.header.type == FOURCC_stco;

  if (!atom_full_copy_data (&stco64->header, buffer, size, offset)) {
    return 0;
  }

  prop_copy_uint32 (atom_array_get_len (&stco64->entries), buffer, size,
      offset);

  /* minimize realloc */
  prop_copy_ensure_buffer (buffer, size, offset,
      8 * atom_array_get_len (&stco64->entries));
  for (i = 0; i < atom_array_get_len (&stco64->entries); i++) {
    guint64 *value = &atom_array_index (&stco64->entries, i);

    if (trunc_to_32) {
      prop_copy_uint32 ((guint32) * value, buffer, size, offset);
    } else {
      prop_copy_uint64 (*value, buffer, size, offset);
    }
  }

  atom_write_size (buffer, size, offset, original_offset);
  return *offset - original_offset;
}

guint64
atom_stss_copy_data (AtomSTSS * stss, guint8 ** buffer, guint64 * size,
    guint64 * offset)
{
  guint64 original_offset = *offset;
  guint i;

  if (atom_array_get_len (&stss->entries) == 0) {
    /* FIXME not needing this atom might be confused with error while copying */
    return 0;
  }

  if (!atom_full_copy_data (&stss->header, buffer, size, offset)) {
    return 0;
  }

  prop_copy_uint32 (atom_array_get_len (&stss->entries), buffer, size, offset);
  /* minimize realloc */
  prop_copy_ensure_buffer (buffer, size, offset,
      4 * atom_array_get_len (&stss->entries));
  for (i = 0; i < atom_array_get_len (&stss->entries); i++) {
    prop_copy_uint32 (atom_array_index (&stss->entries, i), buffer, size,
        offset);
  }

  atom_write_size (buffer, size, offset, original_offset);
  return *offset - original_offset;
}

static guint64
atom_stsd_copy_data (AtomSTSD * stsd, guint8 ** buffer, guint64 * size,
    guint64 * offset)
{
  guint64 original_offset = *offset;
  GList *walker;

  if (!atom_full_copy_data (&stsd->header, buffer, size, offset)) {
    return 0;
  }

  prop_copy_uint32 (stsd->n_entries, buffer, size, offset);

  for (walker = g_list_last (stsd->entries); walker != NULL;
      walker = g_list_previous (walker)) {
    SampleTableEntry *se = (SampleTableEntry *) walker->data;

    switch (((Atom *) walker->data)->type) {
      case FOURCC_mp4a:
        if (!sample_entry_mp4a_copy_data ((SampleTableEntryMP4A *) walker->data,
                buffer, size, offset)) {
          return 0;
        }
        break;
      case FOURCC_mp4s:
        if (!atom_mp4s_copy_data ((SampleTableEntryMP4S *) walker->data,
                buffer, size, offset)) {
          return 0;
        }
        break;
      case FOURCC_mp4v:
        if (!sample_entry_mp4v_copy_data ((SampleTableEntryMP4V *) walker->data,
                buffer, size, offset)) {
          return 0;
        }
        break;
      default:
        if (se->kind == VIDEO) {
          if (!sample_entry_mp4v_copy_data ((SampleTableEntryMP4V *)
                  walker->data, buffer, size, offset)) {
            return 0;
          }
        } else if (se->kind == AUDIO) {
          if (!sample_entry_mp4a_copy_data ((SampleTableEntryMP4A *)
                  walker->data, buffer, size, offset)) {
            return 0;
          }
        } else {
          if (!atom_hint_sample_entry_copy_data (
                  (AtomHintSampleEntry *) walker->data, buffer, size, offset)) {
            return 0;
          }
        }
        break;
    }
  }

  atom_write_size (buffer, size, offset, original_offset);
  return *offset - original_offset;
}

static guint64
atom_stbl_copy_data (AtomSTBL * stbl, guint8 ** buffer, guint64 * size,
    guint64 * offset)
{
  guint64 original_offset = *offset;

  if (!atom_copy_data (&stbl->header, buffer, size, offset)) {
    return 0;
  }

  if (!atom_stsd_copy_data (&stbl->stsd, buffer, size, offset)) {
    return 0;
  }
  if (!atom_stts_copy_data (&stbl->stts, buffer, size, offset)) {
    return 0;
  }
  /* this atom is optional, so let's check if we need it
   * (to avoid false error) */
  if (atom_array_get_len (&stbl->stss.entries)) {
    if (!atom_stss_copy_data (&stbl->stss, buffer, size, offset)) {
      return 0;
    }
  }

  if (!atom_stsc_copy_data (&stbl->stsc, buffer, size, offset)) {
    return 0;
  }
  if (!atom_stsz_copy_data (&stbl->stsz, buffer, size, offset)) {
    return 0;
  }
  if (stbl->ctts && stbl->ctts->do_pts) {
    if (!atom_ctts_copy_data (stbl->ctts, buffer, size, offset)) {
      return 0;
    }
  }
  if (!atom_stco64_copy_data (&stbl->stco64, buffer, size, offset)) {
    return 0;
  }

  atom_write_size (buffer, size, offset, original_offset);
  return original_offset - *offset;
}


static guint64
atom_dref_copy_data (AtomDREF * dref, guint8 ** buffer, guint64 * size,
    guint64 * offset)
{
  guint64 original_offset = *offset;
  GList *walker;

  if (!atom_full_copy_data (&dref->header, buffer, size, offset)) {
    return 0;
  }

  prop_copy_uint32 (g_list_length (dref->entries), buffer, size, offset);

  walker = dref->entries;
  while (walker != NULL) {
    Atom *atom = (Atom *) walker->data;

    if (atom->type == FOURCC_url_) {
      atom_url_copy_data ((AtomURL *) atom, buffer, size, offset);
    } else if (atom->type == FOURCC_alis) {
      atom_full_copy_data ((AtomFull *) atom, buffer, size, offset);
    } else {
      g_error ("Unsupported atom used inside dref atom");
    }
    walker = g_list_next (walker);
  }

  atom_write_size (buffer, size, offset, original_offset);
  return *offset - original_offset;
}

static guint64
atom_dinf_copy_data (AtomDINF * dinf, guint8 ** buffer, guint64 * size,
    guint64 * offset)
{
  guint64 original_offset = *offset;

  if (!atom_copy_data (&dinf->header, buffer, size, offset)) {
    return 0;
  }

  if (!atom_dref_copy_data (&dinf->dref, buffer, size, offset)) {
    return 0;
  }

  atom_write_size (buffer, size, offset, original_offset);
  return original_offset - *offset;
}

static guint64
atom_minf_copy_data (AtomMINF * minf, guint8 ** buffer, guint64 * size,
    guint64 * offset)
{
  guint64 original_offset = *offset;

  if (!atom_copy_data (&minf->header, buffer, size, offset)) {
    return 0;
  }

  if (minf->vmhd) {
    if (!atom_vmhd_copy_data (minf->vmhd, buffer, size, offset)) {
      return 0;
    }
  } else if (minf->smhd) {
    if (!atom_smhd_copy_data (minf->smhd, buffer, size, offset)) {
      return 0;
    }
  } else if (minf->hmhd) {
    if (!atom_hmhd_copy_data (minf->hmhd, buffer, size, offset)) {
      return 0;
    }
  }

  if (minf->hdlr) {
    if (!atom_hdlr_copy_data (minf->hdlr, buffer, size, offset)) {
      return 0;
    }
  }

  if (!atom_dinf_copy_data (&minf->dinf, buffer, size, offset)) {
    return 0;
  }
  if (!atom_stbl_copy_data (&minf->stbl, buffer, size, offset)) {
    return 0;
  }

  atom_write_size (buffer, size, offset, original_offset);
  return *offset - original_offset;
}

static guint64
atom_mdhd_copy_data (AtomMDHD * mdhd, guint8 ** buffer, guint64 * size,
    guint64 * offset)
{
  guint64 original_offset = *offset;

  if (!atom_full_copy_data (&mdhd->header, buffer, size, offset)) {
    return 0;
  }

  if (!common_time_info_copy_data (&mdhd->time_info,
          atom_full_get_version (&mdhd->header) == 0, buffer, size, offset)) {
    return 0;
  }

  prop_copy_uint16 (mdhd->language_code, buffer, size, offset);
  prop_copy_uint16 (mdhd->quality, buffer, size, offset);

  atom_write_size (buffer, size, offset, original_offset);
  return *offset - original_offset;
}

static guint64
atom_mdia_copy_data (AtomMDIA * mdia, guint8 ** buffer, guint64 * size,
    guint64 * offset)
{
  guint64 original_offset = *offset;

  if (!atom_copy_data (&mdia->header, buffer, size, offset)) {
    return 0;
  }
  if (!atom_mdhd_copy_data (&mdia->mdhd, buffer, size, offset)) {
    return 0;
  }
  if (!atom_hdlr_copy_data (&mdia->hdlr, buffer, size, offset)) {
    return 0;
  }

  if (!atom_minf_copy_data (&mdia->minf, buffer, size, offset)) {
    return 0;
  }

  atom_write_size (buffer, size, offset, original_offset);
  return *offset - original_offset;
}

static guint64
atom_elst_copy_data (AtomELST * elst, guint8 ** buffer, guint64 * size,
    guint64 * offset)
{
  guint64 original_offset = *offset;
  GSList *walker;

  if (!atom_full_copy_data (&elst->header, buffer, size, offset)) {
    return 0;
  }

  prop_copy_uint32 (g_slist_length (elst->entries), buffer, size, offset);

  for (walker = elst->entries; walker != NULL; walker = g_slist_next (walker)) {
    EditListEntry *entry = (EditListEntry *) walker->data;
    prop_copy_uint32 (entry->duration, buffer, size, offset);
    prop_copy_uint32 (entry->media_time, buffer, size, offset);
    prop_copy_uint32 (entry->media_rate, buffer, size, offset);
  }
  atom_write_size (buffer, size, offset, original_offset);
  return *offset - original_offset;
}

static guint64
atom_edts_copy_data (AtomEDTS * edts, guint8 ** buffer, guint64 * size,
    guint64 * offset)
{
  guint64 original_offset = *offset;

  if (!atom_copy_data (&(edts->header), buffer, size, offset))
    return 0;

  if (!atom_elst_copy_data (&(edts->elst), buffer, size, offset))
    return 0;

  atom_write_size (buffer, size, offset, original_offset);
  return *offset - original_offset;
}

guint64
atom_trak_copy_data (AtomTRAK * trak, guint8 ** buffer, guint64 * size,
    guint64 * offset)
{
  guint64 original_offset = *offset;

  if (!atom_copy_data (&trak->header, buffer, size, offset)) {
    return 0;
  }
  if (!atom_tkhd_copy_data (&trak->tkhd, buffer, size, offset)) {
    return 0;
  }
  if (trak->edts) {
    if (!atom_edts_copy_data (trak->edts, buffer, size, offset)) {
      return 0;
    }
  }

  if (!atom_mdia_copy_data (&trak->mdia, buffer, size, offset)) {
    return 0;
  }

  atom_write_size (buffer, size, offset, original_offset);
  return *offset - original_offset;
}

static guint64
atom_tag_data_copy_data (AtomTagData * data, guint8 ** buffer, guint64 * size,
    guint64 * offset)
{
  guint64 original_offset = *offset;

  if (!atom_full_copy_data (&data->header, buffer, size, offset)) {
    return 0;
  }

  prop_copy_uint32 (data->reserved, buffer, size, offset);
  prop_copy_uint8_array (data->data, data->datalen, buffer, size, offset);

  atom_write_size (buffer, size, offset, original_offset);
  return *offset - original_offset;
}

static guint64
atom_tag_copy_data (AtomTag * tag, guint8 ** buffer, guint64 * size,
    guint64 * offset)
{
  guint64 original_offset = *offset;

  if (!atom_copy_data (&tag->header, buffer, size, offset)) {
    return 0;
  }

  if (!atom_tag_data_copy_data (&tag->data, buffer, size, offset)) {
    return 0;
  }

  atom_write_size (buffer, size, offset, original_offset);
  return *offset - original_offset;
}

static guint64
atom_ilst_copy_data (AtomILST * ilst, guint8 ** buffer, guint64 * size,
    guint64 * offset)
{
  guint64 original_offset = *offset;

  if (!atom_copy_data (&ilst->header, buffer, size, offset)) {
    return 0;
  }
  /* extra atoms */
  if (ilst->entries &&
      !atom_info_list_copy_data (ilst->entries, buffer, size, offset))
    return 0;

  atom_write_size (buffer, size, offset, original_offset);
  return *offset - original_offset;
}

static guint64
atom_meta_copy_data (AtomMETA * meta, guint8 ** buffer, guint64 * size,
    guint64 * offset)
{
  guint64 original_offset = *offset;

  if (!atom_full_copy_data (&meta->header, buffer, size, offset)) {
    return 0;
  }
  if (!atom_hdlr_copy_data (&meta->hdlr, buffer, size, offset)) {
    return 0;
  }
  if (meta->ilst) {
    if (!atom_ilst_copy_data (meta->ilst, buffer, size, offset)) {
      return 0;
    }
  }

  atom_write_size (buffer, size, offset, original_offset);
  return *offset - original_offset;
}

static guint64
atom_udta_copy_data (AtomUDTA * udta, guint8 ** buffer, guint64 * size,
    guint64 * offset)
{
  guint64 original_offset = *offset;

  if (!atom_copy_data (&udta->header, buffer, size, offset)) {
    return 0;
  }
  if (udta->meta) {
    if (!atom_meta_copy_data (udta->meta, buffer, size, offset)) {
      return 0;
    }
  }
  if (udta->entries) {
    /* extra atoms */
    if (!atom_info_list_copy_data (udta->entries, buffer, size, offset))
      return 0;
  }

  atom_write_size (buffer, size, offset, original_offset);
  return *offset - original_offset;
}

static guint64
atom_mehd_copy_data (AtomMEHD * mehd, guint8 ** buffer, guint64 * size,
    guint64 * offset)
{
  guint64 original_offset = *offset;

  if (!atom_full_copy_data (&mehd->header, buffer, size, offset)) {
    return 0;
  }

  prop_copy_uint64 (mehd->fragment_duration, buffer, size, offset);

  atom_write_size (buffer, size, offset, original_offset);
  return *offset - original_offset;
}

static guint64
atom_trex_copy_data (AtomTREX * trex, guint8 ** buffer, guint64 * size,
    guint64 * offset)
{
  guint64 original_offset = *offset;

  if (!atom_full_copy_data (&trex->header, buffer, size, offset)) {
    return 0;
  }

  prop_copy_uint32 (trex->track_ID, buffer, size, offset);
  prop_copy_uint32 (trex->default_sample_description_index, buffer, size,
      offset);
  prop_copy_uint32 (trex->default_sample_duration, buffer, size, offset);
  prop_copy_uint32 (trex->default_sample_size, buffer, size, offset);
  prop_copy_uint32 (trex->default_sample_flags, buffer, size, offset);

  atom_write_size (buffer, size, offset, original_offset);
  return *offset - original_offset;
}

static guint64
atom_mvex_copy_data (AtomMVEX * mvex, guint8 ** buffer, guint64 * size,
    guint64 * offset)
{
  guint64 original_offset = *offset;
  GList *walker;

  if (!atom_copy_data (&mvex->header, buffer, size, offset)) {
    return 0;
  }

  if (!atom_mehd_copy_data (&mvex->mehd, buffer, size, offset)) {
    return 0;
  }

  walker = g_list_first (mvex->trexs);
  while (walker != NULL) {
    if (!atom_trex_copy_data ((AtomTREX *) walker->data, buffer, size, offset)) {
      return 0;
    }
    walker = g_list_next (walker);
  }

  atom_write_size (buffer, size, offset, original_offset);
  return *offset - original_offset;
}

guint64
atom_moov_copy_data (AtomMOOV * atom, guint8 ** buffer, guint64 * size,
    guint64 * offset)
{
  guint64 original_offset = *offset;
  GList *walker;

  if (!atom_copy_data (&(atom->header), buffer, size, offset))
    return 0;

  if (!atom_mvhd_copy_data (&(atom->mvhd), buffer, size, offset))
    return 0;

  walker = g_list_first (atom->traks);
  while (walker != NULL) {
    if (!atom_trak_copy_data ((AtomTRAK *) walker->data, buffer, size, offset)) {
      return 0;
    }
    walker = g_list_next (walker);
  }

  if (atom->udta) {
    if (!atom_udta_copy_data (atom->udta, buffer, size, offset)) {
      return 0;
    }
  }

  if (atom->fragmented) {
    if (!atom_mvex_copy_data (&atom->mvex, buffer, size, offset)) {
      return 0;
    }
  }

  atom_write_size (buffer, size, offset, original_offset);
  return *offset - original_offset;
}

static guint64
atom_wave_copy_data (AtomWAVE * wave, guint8 ** buffer,
    guint64 * size, guint64 * offset)
{
  guint64 original_offset = *offset;

  if (!atom_copy_data (&(wave->header), buffer, size, offset))
    return 0;

  if (wave->extension_atoms) {
    if (!atom_info_list_copy_data (wave->extension_atoms, buffer, size, offset))
      return 0;
  }

  atom_write_size (buffer, size, offset, original_offset);
  return *offset - original_offset;
}

/* -- end of copy data functions -- */

/* -- general functions, API and support functions */

/* add samples to tables */

static void
atom_stsc_add_new_entry (AtomSTSC * stsc, guint32 first_chunk, guint32 nsamples)
{
  STSCEntry nentry;
  gint len;

  if ((len = atom_array_get_len (&stsc->entries)) &&
      ((atom_array_index (&stsc->entries, len - 1)).samples_per_chunk ==
          nsamples))
    return;

  nentry.first_chunk = first_chunk;
  nentry.samples_per_chunk = nsamples;
  nentry.sample_description_index = 1;
  atom_array_append (&stsc->entries, nentry, 128);
}

static void
atom_stts_add_entry (AtomSTTS * stts, guint32 sample_count, gint32 sample_delta)
{
  STTSEntry *entry = NULL;

  if (G_LIKELY (atom_array_get_len (&stts->entries) != 0))
    entry = &atom_array_index (&stts->entries,
        atom_array_get_len (&stts->entries) - 1);

  if (entry && entry->sample_delta == sample_delta) {
    entry->sample_count += sample_count;
  } else {
    STTSEntry nentry;

    nentry.sample_count = sample_count;
    nentry.sample_delta = sample_delta;
    atom_array_append (&stts->entries, nentry, 256);
  }
}

static void
atom_stsz_add_entry (AtomSTSZ * stsz, guint32 nsamples, guint32 size)
{
  guint32 i;

  stsz->table_size += nsamples;
  if (stsz->sample_size != 0) {
    /* it is constant size, we don't need entries */
    return;
  }
  for (i = 0; i < nsamples; i++) {
    atom_array_append (&stsz->entries, size, 1024);
  }
}

static guint32
atom_stco64_get_entry_count (AtomSTCO64 * stco64)
{
  return atom_array_get_len (&stco64->entries);
}

static void
atom_stco64_add_entry (AtomSTCO64 * stco64, guint64 entry)
{
  atom_array_append (&stco64->entries, entry, 256);
  if (entry > G_MAXUINT32)
    stco64->header.header.type = FOURCC_co64;
}

static void
atom_stss_add_entry (AtomSTSS * stss, guint32 sample)
{
  atom_array_append (&stss->entries, sample, 512);
}

static void
atom_stbl_add_stss_entry (AtomSTBL * stbl)
{
  guint32 sample_index = stbl->stsz.table_size;

  atom_stss_add_entry (&stbl->stss, sample_index);
}

static void
atom_ctts_add_entry (AtomCTTS * ctts, guint32 nsamples, guint32 offset)
{
  CTTSEntry *entry = NULL;

  if (G_LIKELY (atom_array_get_len (&ctts->entries) != 0))
    entry = &atom_array_index (&ctts->entries,
        atom_array_get_len (&ctts->entries) - 1);

  if (entry == NULL || entry->sampleoffset != offset) {
    CTTSEntry nentry;

    nentry.samplecount = nsamples;
    nentry.sampleoffset = offset;
    atom_array_append (&ctts->entries, nentry, 256);
    if (offset != 0)
      ctts->do_pts = TRUE;
  } else {
    entry->samplecount += nsamples;
  }
}

static void
atom_stbl_add_ctts_entry (AtomSTBL * stbl, guint32 nsamples, guint32 offset)
{
  if (stbl->ctts == NULL) {
    stbl->ctts = atom_ctts_new ();
  }
  atom_ctts_add_entry (stbl->ctts, nsamples, offset);
}

void
atom_stbl_add_samples (AtomSTBL * stbl, guint32 nsamples, guint32 delta,
    guint32 size, guint64 chunk_offset, gboolean sync, gint64 pts_offset)
{
  atom_stts_add_entry (&stbl->stts, nsamples, delta);
  atom_stsz_add_entry (&stbl->stsz, nsamples, size);
  atom_stco64_add_entry (&stbl->stco64, chunk_offset);
  atom_stsc_add_new_entry (&stbl->stsc,
      atom_stco64_get_entry_count (&stbl->stco64), nsamples);
  if (sync)
    atom_stbl_add_stss_entry (stbl);
  /* always store to arrange for consistent content */
  atom_stbl_add_ctts_entry (stbl, nsamples, pts_offset);
}

void
atom_trak_add_samples (AtomTRAK * trak, guint32 nsamples, guint32 delta,
    guint32 size, guint64 chunk_offset, gboolean sync, gint64 pts_offset)
{
  AtomSTBL *stbl = &trak->mdia.minf.stbl;
  atom_stbl_add_samples (stbl, nsamples, delta, size, chunk_offset, sync,
      pts_offset);
}

/* trak and moov molding */

guint32
atom_trak_get_timescale (AtomTRAK * trak)
{
  return trak->mdia.mdhd.time_info.timescale;
}

guint32
atom_trak_get_id (AtomTRAK * trak)
{
  return trak->tkhd.track_ID;
}

static void
atom_trak_set_id (AtomTRAK * trak, guint32 id)
{
  trak->tkhd.track_ID = id;
}

static void
atom_moov_add_trex (AtomMOOV * moov, AtomTREX * trex)
{
  moov->mvex.trexs = g_list_append (moov->mvex.trexs, trex);
}

static AtomTREX *
atom_trex_new (AtomTRAK * trak)
{
  guint8 flags[3] = { 0, 0, 0 };
  AtomTREX *trex = g_new0 (AtomTREX, 1);

  atom_full_init (&trex->header, FOURCC_trex, 0, 0, 0, flags);

  trex->track_ID = trak->tkhd.track_ID;
  trex->default_sample_description_index = 1;
  trex->default_sample_duration = 0;
  trex->default_sample_size = 0;
  trex->default_sample_flags = 0;

  return trex;
}

void
atom_moov_add_trak (AtomMOOV * moov, AtomTRAK * trak)
{
  atom_trak_set_id (trak, moov->mvhd.next_track_id++);
  moov->traks = g_list_append (moov->traks, trak);
  /* additional trak means also new trex */
  atom_moov_add_trex (moov, atom_trex_new (trak));
}

static guint64
atom_trak_get_duration (AtomTRAK * trak)
{
  return trak->tkhd.duration;
}

static guint64
atom_stts_get_total_duration (AtomSTTS * stts)
{
  guint i;
  guint64 sum = 0;

  for (i = 0; i < atom_array_get_len (&stts->entries); i++) {
    STTSEntry *entry = &atom_array_index (&stts->entries, i);

    sum += (guint64) (entry->sample_count) * entry->sample_delta;
  }
  return sum;
}

static void
atom_trak_update_duration (AtomTRAK * trak, guint64 moov_timescale)
{
  trak->mdia.mdhd.time_info.duration =
      atom_stts_get_total_duration (&trak->mdia.minf.stbl.stts);
  if (trak->mdia.mdhd.time_info.timescale != 0) {
    trak->tkhd.duration =
        gst_util_uint64_scale (trak->mdia.mdhd.time_info.duration,
        moov_timescale, trak->mdia.mdhd.time_info.timescale);
  } else {
    trak->tkhd.duration = 0;
  }
}

static guint32
atom_moov_get_timescale (AtomMOOV * moov)
{
  return moov->mvhd.time_info.timescale;
}

void
atom_moov_update_timescale (AtomMOOV * moov, guint32 timescale)
{
  moov->mvhd.time_info.timescale = timescale;
}

void
atom_moov_update_duration (AtomMOOV * moov)
{
  GList *traks = moov->traks;
  guint64 dur, duration = 0;

  while (traks) {
    AtomTRAK *trak = (AtomTRAK *) traks->data;

    atom_trak_update_duration (trak, atom_moov_get_timescale (moov));
    dur = atom_trak_get_duration (trak);
    if (dur > duration)
      duration = dur;
    traks = g_list_next (traks);
  }
  moov->mvhd.time_info.duration = duration;
  moov->mvex.mehd.fragment_duration = duration;
}

void
atom_moov_set_fragmented (AtomMOOV * moov, gboolean fragmented)
{
  moov->fragmented = fragmented;
}

void
atom_stco64_chunks_add_offset (AtomSTCO64 * stco64, guint32 offset)
{
  guint i;

  for (i = 0; i < atom_array_get_len (&stco64->entries); i++) {
    guint64 *value = &atom_array_index (&stco64->entries, i);

    *value += offset;
  }
}

void
atom_moov_chunks_add_offset (AtomMOOV * moov, guint32 offset)
{
  GList *traks = moov->traks;

  while (traks) {
    AtomTRAK *trak = (AtomTRAK *) traks->data;

    atom_stco64_chunks_add_offset (&trak->mdia.minf.stbl.stco64, offset);
    traks = g_list_next (traks);
  }
}

void
atom_trak_update_bitrates (AtomTRAK * trak, guint32 avg_bitrate,
    guint32 max_bitrate)
{
  AtomESDS *esds = NULL;
  AtomData *btrt = NULL;
  AtomWAVE *wave = NULL;
  AtomSTSD *stsd;
  GList *iter;
  GList *extensioniter = NULL;

  g_return_if_fail (trak != NULL);

  if (avg_bitrate == 0 && max_bitrate == 0)
    return;

  stsd = &trak->mdia.minf.stbl.stsd;
  for (iter = stsd->entries; iter; iter = g_list_next (iter)) {
    SampleTableEntry *entry = iter->data;

    switch (entry->kind) {
      case AUDIO:{
        SampleTableEntryMP4A *audioentry = (SampleTableEntryMP4A *) entry;
        extensioniter = audioentry->extension_atoms;
        break;
      }
      case VIDEO:{
        SampleTableEntryMP4V *videoentry = (SampleTableEntryMP4V *) entry;
        extensioniter = videoentry->extension_atoms;
        break;
      }
      default:
        break;
    }
  }

  for (; extensioniter; extensioniter = g_list_next (extensioniter)) {
    AtomInfo *atominfo = extensioniter->data;
    if (atominfo->atom->type == FOURCC_esds) {
      esds = (AtomESDS *) atominfo->atom;
    } else if (atominfo->atom->type == FOURCC_btrt) {
      btrt = (AtomData *) atominfo->atom;
    } else if (atominfo->atom->type == FOURCC_wave) {
      wave = (AtomWAVE *) atominfo->atom;
    }
  }

  /* wave might have an esds internally */
  if (wave) {
    for (extensioniter = wave->extension_atoms; extensioniter;
        extensioniter = g_list_next (extensioniter)) {
      AtomInfo *atominfo = extensioniter->data;
      if (atominfo->atom->type == FOURCC_esds) {
        esds = (AtomESDS *) atominfo->atom;
        break;
      }
    }
  }

  if (esds) {
    if (avg_bitrate && esds->es.dec_conf_desc.avg_bitrate == 0)
      esds->es.dec_conf_desc.avg_bitrate = avg_bitrate;
    if (max_bitrate && esds->es.dec_conf_desc.max_bitrate == 0)
      esds->es.dec_conf_desc.max_bitrate = max_bitrate;
  }
  if (btrt) {
    /* type(4bytes) + size(4bytes) + buffersize(4bytes) +
     * maxbitrate(bytes) + avgbitrate(bytes) */
    if (max_bitrate && GST_READ_UINT32_BE (btrt->data + 4) == 0)
      GST_WRITE_UINT32_BE (btrt->data + 4, max_bitrate);
    if (avg_bitrate && GST_READ_UINT32_BE (btrt->data + 8) == 0)
      GST_WRITE_UINT32_BE (btrt->data + 8, avg_bitrate);
  }
}

/*
 * Meta tags functions
 */
static void
atom_moov_init_metatags (AtomMOOV * moov, AtomsContext * context)
{
  if (!moov->udta) {
    moov->udta = atom_udta_new ();
  }
  if (context->flavor != ATOMS_TREE_FLAVOR_3GP) {
    if (!moov->udta->meta) {
      moov->udta->meta = atom_meta_new ();
    }
    if (!moov->udta->meta->ilst) {
      moov->udta->meta->ilst = atom_ilst_new ();
    }
  }
}

static void
atom_tag_data_alloc_data (AtomTagData * data, guint size)
{
  if (data->data != NULL) {
    g_free (data->data);
  }
  data->data = g_new0 (guint8, size);
  data->datalen = size;
}

static void
atom_moov_append_tag (AtomMOOV * moov, AtomInfo * tag)
{
  GList **entries;

  atom_moov_init_metatags (moov, &moov->context);
  if (moov->udta->meta)
    entries = &moov->udta->meta->ilst->entries;
  else
    entries = &moov->udta->entries;
  *entries = g_list_append (*entries, tag);
}

void
atom_moov_add_tag (AtomMOOV * moov, guint32 fourcc, guint32 flags,
    const guint8 * data, guint size)
{
  AtomTag *tag;
  AtomTagData *tdata;

  tag = atom_tag_new (fourcc, flags);
  tdata = &tag->data;
  atom_tag_data_alloc_data (tdata, size);
  g_memmove (tdata->data, data, size);

  atom_moov_append_tag (moov,
      build_atom_info_wrapper ((Atom *) tag, atom_tag_copy_data,
          atom_tag_free));
}

void
atom_moov_add_str_tag (AtomMOOV * moov, guint32 fourcc, const gchar * value)
{
  gint len = strlen (value);

  if (len > 0)
    atom_moov_add_tag (moov, fourcc, METADATA_TEXT_FLAG, (guint8 *) value, len);
}

void
atom_moov_add_uint_tag (AtomMOOV * moov, guint32 fourcc, guint32 flags,
    guint32 value)
{
  guint8 data[8] = { 0, };

  if (flags) {
    GST_WRITE_UINT16_BE (data, value);
    atom_moov_add_tag (moov, fourcc, flags, data, 2);
  } else {
    GST_WRITE_UINT32_BE (data + 2, value);
    atom_moov_add_tag (moov, fourcc, flags, data, 8);
  }
}

static GstBuffer *
_gst_buffer_new_wrapped (gpointer mem, gsize size, GFreeFunc free_func)
{
  GstBuffer *buf;

  buf = gst_buffer_new ();
  gst_buffer_take_memory (buf, -1,
      gst_memory_new_wrapped (free_func ? 0 : GST_MEMORY_FLAG_READONLY,
          mem, free_func, size, 0, size));

  return buf;
}

void
atom_moov_add_blob_tag (AtomMOOV * moov, guint8 * data, guint size)
{
  AtomData *data_atom;
  GstBuffer *buf;
  guint len;
  guint32 fourcc;

  if (size < 8)
    return;

  /* blob is unparsed atom;
   * extract size and fourcc, and wrap remainder in data atom */
  len = GST_READ_UINT32_BE (data);
  fourcc = GST_READ_UINT32_LE (data + 4);
  if (len > size)
    return;

  buf = _gst_buffer_new_wrapped (data + 8, len - 8, NULL);
  data_atom = atom_data_new_from_gst_buffer (fourcc, buf);
  gst_buffer_unref (buf);

  atom_moov_append_tag (moov,
      build_atom_info_wrapper ((Atom *) data_atom, atom_data_copy_data,
          atom_data_free));
}

void
atom_moov_add_3gp_tag (AtomMOOV * moov, guint32 fourcc, guint8 * data,
    guint size)
{
  AtomData *data_atom;
  GstBuffer *buf;
  guint8 *bdata;

  /* need full atom */
  bdata = g_malloc (size + 4);
  /* full atom: version and flags */
  GST_WRITE_UINT32_BE (bdata, 0);
  memcpy (bdata + 4, data, size);

  buf = _gst_buffer_new_wrapped (bdata, size + 4, g_free);
  data_atom = atom_data_new_from_gst_buffer (fourcc, buf);
  gst_buffer_unref (buf);

  atom_moov_append_tag (moov,
      build_atom_info_wrapper ((Atom *) data_atom, atom_data_copy_data,
          atom_data_free));
}

guint16
language_code (const char *lang)
{
  g_return_val_if_fail (lang != NULL, 0);
  g_return_val_if_fail (strlen (lang) == 3, 0);

  return (((lang[0] - 0x60) & 0x1F) << 10) + (((lang[1] - 0x60) & 0x1F) << 5) +
      ((lang[2] - 0x60) & 0x1F);
}

void
atom_moov_add_3gp_str_int_tag (AtomMOOV * moov, guint32 fourcc,
    const gchar * value, gint16 ivalue)
{
  gint len = 0, size = 0;
  guint8 *data;

  if (value) {
    len = strlen (value);
    size = len + 3;
  }

  if (ivalue >= 0)
    size += 2;

  data = g_malloc (size + 3);
  /* language tag and null-terminated UTF-8 string */
  if (value) {
    GST_WRITE_UINT16_BE (data, language_code (GST_QT_MUX_DEFAULT_TAG_LANGUAGE));
    /* include 0 terminator */
    memcpy (data + 2, value, len + 1);
  }
  /* 16-bit unsigned int if standalone, otherwise 8-bit */
  if (ivalue >= 0) {
    if (size == 2)
      GST_WRITE_UINT16_BE (data + size - 2, ivalue);
    else {
      GST_WRITE_UINT8 (data + size - 2, ivalue & 0xFF);
      size--;
    }
  }

  atom_moov_add_3gp_tag (moov, fourcc, data, size);
  g_free (data);
}

void
atom_moov_add_3gp_str_tag (AtomMOOV * moov, guint32 fourcc, const gchar * value)
{
  atom_moov_add_3gp_str_int_tag (moov, fourcc, value, -1);
}

void
atom_moov_add_3gp_uint_tag (AtomMOOV * moov, guint32 fourcc, guint16 value)
{
  atom_moov_add_3gp_str_int_tag (moov, fourcc, NULL, value);
}

void
atom_moov_add_xmp_tags (AtomMOOV * moov, GstBuffer * xmpbuffer)
{
  AtomData *data_atom = NULL;

  if (moov->context.flavor == ATOMS_TREE_FLAVOR_MOV) {
    if (xmpbuffer) {
      data_atom = atom_data_new_from_gst_buffer (FOURCC_XMP_, xmpbuffer);
      atom_moov_init_metatags (moov, &moov->context);
      moov->udta->entries = g_list_append (moov->udta->entries,
          build_atom_info_wrapper ((Atom *) data_atom, atom_data_copy_data,
              atom_data_free));
    }
  } else {
    GST_DEBUG ("Not adding xmp to moov atom, it is only used in 'mov' format");
  }

}

/*
 * Functions for specifying media types
 */

static void
atom_minf_set_audio (AtomMINF * minf)
{
  atom_minf_clear_handlers (minf);
  minf->smhd = atom_smhd_new ();
}

static void
atom_minf_set_video (AtomMINF * minf, AtomsContext * context)
{
  atom_minf_clear_handlers (minf);
  minf->vmhd = atom_vmhd_new (context);
}

static void
atom_hdlr_set_type (AtomHDLR * hdlr, AtomsContext * context, guint32 comp_type,
    guint32 hdlr_type)
{
  if (context->flavor == ATOMS_TREE_FLAVOR_MOV) {
    hdlr->component_type = comp_type;
  }
  hdlr->handler_type = hdlr_type;
}

static void
atom_hdlr_set_name (AtomHDLR * hdlr, const char *name)
{
  if (hdlr->name)
    g_free (hdlr->name);
  hdlr->name = g_strdup (name);
}

static void
atom_mdia_set_hdlr_type_audio (AtomMDIA * mdia, AtomsContext * context)
{
  atom_hdlr_set_type (&mdia->hdlr, context, FOURCC_mhlr, FOURCC_soun);
  /* Some players (low-end hardware) check for this name, which is what
   * QuickTime itself sets */
  atom_hdlr_set_name (&mdia->hdlr, "SoundHandler");
}

static void
atom_mdia_set_hdlr_type_video (AtomMDIA * mdia, AtomsContext * context)
{
  atom_hdlr_set_type (&mdia->hdlr, context, FOURCC_mhlr, FOURCC_vide);
  /* Some players (low-end hardware) check for this name, which is what
   * QuickTime itself sets */
  atom_hdlr_set_name (&mdia->hdlr, "VideoHandler");
}

static void
atom_mdia_set_audio (AtomMDIA * mdia, AtomsContext * context)
{
  atom_mdia_set_hdlr_type_audio (mdia, context);
  atom_minf_set_audio (&mdia->minf);
}

static void
atom_mdia_set_video (AtomMDIA * mdia, AtomsContext * context)
{
  atom_mdia_set_hdlr_type_video (mdia, context);
  atom_minf_set_video (&mdia->minf, context);
}

static void
atom_tkhd_set_audio (AtomTKHD * tkhd)
{
  tkhd->volume = 0x0100;
  tkhd->width = tkhd->height = 0;
}

static void
atom_tkhd_set_video (AtomTKHD * tkhd, AtomsContext * context, guint32 width,
    guint32 height)
{
  tkhd->volume = 0;

  /* qt and ISO base media do not contradict, and examples agree */
  tkhd->width = width;
  tkhd->height = height;
}

static void
atom_edts_add_entry (AtomEDTS * edts, EditListEntry * entry)
{
  edts->elst.entries = g_slist_append (edts->elst.entries, entry);
}

/* 
 * Adds a new entry to this trak edits list
 * duration is in the moov's timescale
 * media_time is the offset in the media time to start from (media's timescale)
 * rate is a 32 bits fixed-point
 */
void
atom_trak_add_elst_entry (AtomTRAK * trak, guint32 duration, guint32 media_time,
    guint32 rate)
{
  EditListEntry *entry = g_new (EditListEntry, 1);

  entry->duration = duration;
  entry->media_time = media_time;
  entry->media_rate = rate;

  if (trak->edts == NULL) {
    trak->edts = atom_edts_new ();
  }
  atom_edts_add_entry (trak->edts, entry);
}

/* re-negotiation is prevented at top-level, so only 1 entry expected.
 * Quite some more care here and elsewhere may be needed to
 * support several entries */
static SampleTableEntryMP4A *
atom_trak_add_audio_entry (AtomTRAK * trak, AtomsContext * context,
    guint32 type)
{
  AtomSTSD *stsd = &trak->mdia.minf.stbl.stsd;
  SampleTableEntryMP4A *mp4a = sample_entry_mp4a_new ();

  mp4a->se.header.type = type;
  mp4a->se.kind = AUDIO;
  mp4a->compression_id = -1;
  mp4a->se.data_reference_index = 1;

  stsd->entries = g_list_prepend (stsd->entries, mp4a);
  stsd->n_entries++;
  return mp4a;
}

static SampleTableEntryMP4V *
atom_trak_add_video_entry (AtomTRAK * trak, AtomsContext * context,
    guint32 type)
{
  SampleTableEntryMP4V *mp4v = sample_entry_mp4v_new (context);
  AtomSTSD *stsd = &trak->mdia.minf.stbl.stsd;

  mp4v->se.header.type = type;
  mp4v->se.kind = VIDEO;
  mp4v->se.data_reference_index = 1;
  mp4v->horizontal_resolution = 72 << 16;
  mp4v->vertical_resolution = 72 << 16;
  if (context->flavor == ATOMS_TREE_FLAVOR_MOV) {
    mp4v->spatial_quality = 512;
    mp4v->temporal_quality = 512;
  }

  stsd->entries = g_list_prepend (stsd->entries, mp4v);
  stsd->n_entries++;
  return mp4v;
}

static void
atom_trak_set_constant_size_samples (AtomTRAK * trak, guint32 sample_size)
{
  trak->mdia.minf.stbl.stsz.sample_size = sample_size;
}

static void
atom_trak_set_audio (AtomTRAK * trak, AtomsContext * context)
{
  atom_tkhd_set_audio (&trak->tkhd);
  atom_mdia_set_audio (&trak->mdia, context);
}

static void
atom_trak_set_video (AtomTRAK * trak, AtomsContext * context, guint32 width,
    guint32 height)
{
  atom_tkhd_set_video (&trak->tkhd, context, width, height);
  atom_mdia_set_video (&trak->mdia, context);
}

static void
atom_trak_set_audio_commons (AtomTRAK * trak, AtomsContext * context,
    guint32 rate)
{
  atom_trak_set_audio (trak, context);
  trak->mdia.mdhd.time_info.timescale = rate;
}

static void
atom_trak_set_video_commons (AtomTRAK * trak, AtomsContext * context,
    guint32 rate, guint32 width, guint32 height)
{
  atom_trak_set_video (trak, context, width, height);
  trak->mdia.mdhd.time_info.timescale = rate;
  trak->tkhd.width = width << 16;
  trak->tkhd.height = height << 16;
}

void
atom_trak_set_audio_type (AtomTRAK * trak, AtomsContext * context,
    AudioSampleEntry * entry, guint32 scale, AtomInfo * ext, gint sample_size)
{
  SampleTableEntryMP4A *ste;

  atom_trak_set_audio_commons (trak, context, scale);
  atom_stsd_remove_entries (&trak->mdia.minf.stbl.stsd);
  ste = atom_trak_add_audio_entry (trak, context, entry->fourcc);

  trak->is_video = FALSE;
  trak->is_h264 = FALSE;

  ste->version = entry->version;
  ste->compression_id = entry->compression_id;
  ste->sample_size = entry->sample_size;
  ste->sample_rate = entry->sample_rate << 16;
  ste->channels = entry->channels;

  ste->samples_per_packet = entry->samples_per_packet;
  ste->bytes_per_sample = entry->bytes_per_sample;
  ste->bytes_per_packet = entry->bytes_per_packet;
  ste->bytes_per_frame = entry->bytes_per_frame;

  if (ext)
    ste->extension_atoms = g_list_prepend (ste->extension_atoms, ext);

  /* 0 size means variable size */
  atom_trak_set_constant_size_samples (trak, sample_size);
}

static AtomInfo *
build_pasp_extension (AtomTRAK * trak, gint par_width, gint par_height)
{
  AtomData *atom_data;
  GstBuffer *buf;
  guint8 *data;

  data = g_malloc (8);
  /* ihdr = image header box */
  GST_WRITE_UINT32_BE (data, par_width);
  GST_WRITE_UINT32_BE (data + 4, par_height);

  buf = _gst_buffer_new_wrapped (data, 8, g_free);
  atom_data = atom_data_new_from_gst_buffer (FOURCC_pasp, buf);
  gst_buffer_unref (buf);

  return build_atom_info_wrapper ((Atom *) atom_data, atom_data_copy_data,
      atom_data_free);
}

void
atom_trak_set_video_type (AtomTRAK * trak, AtomsContext * context,
    VisualSampleEntry * entry, guint32 scale, GList * ext_atoms_list)
{
  SampleTableEntryMP4V *ste;
  gint dwidth, dheight;
  gint par_n = 0, par_d = 0;

  if ((entry->par_n != 1 || entry->par_d != 1) &&
      (entry->par_n != entry->par_d)) {
    par_n = entry->par_n;
    par_d = entry->par_d;
  }

  dwidth = entry->width;
  dheight = entry->height;
  /* ISO file spec says track header w/h indicates track's visual presentation
   * (so this together with pixels w/h implicitly defines PAR) */
  if (par_n && (context->flavor != ATOMS_TREE_FLAVOR_MOV)) {
    if (par_n > par_d) {
      dwidth = entry->width * par_n / par_d;
      dheight = entry->height;
    } else {
      dwidth = entry->width * par_n / par_d;
      dheight = entry->height;
    }
  }

  atom_trak_set_video_commons (trak, context, scale, dwidth, dheight);
  atom_stsd_remove_entries (&trak->mdia.minf.stbl.stsd);
  ste = atom_trak_add_video_entry (trak, context, entry->fourcc);

  trak->is_video = TRUE;
  trak->is_h264 = (entry->fourcc == FOURCC_avc1);

  ste->version = entry->version;
  ste->width = entry->width;
  ste->height = entry->height;
  ste->depth = entry->depth;
  ste->color_table_id = entry->color_table_id;
  ste->frame_count = entry->frame_count;

  if (ext_atoms_list)
    ste->extension_atoms = g_list_concat (ste->extension_atoms, ext_atoms_list);

  /* QT spec has a pasp extension atom in stsd that can hold PAR */
  if (par_n && (context->flavor == ATOMS_TREE_FLAVOR_MOV)) {
    ste->extension_atoms = g_list_append (ste->extension_atoms,
        build_pasp_extension (trak, par_n, par_d));
  }
}

static void
atom_mfhd_init (AtomMFHD * mfhd, guint32 sequence_number)
{
  guint8 flags[3] = { 0, 0, 0 };

  atom_full_init (&(mfhd->header), FOURCC_mfhd, 0, 0, 0, flags);
  mfhd->sequence_number = sequence_number;
}

static void
atom_moof_init (AtomMOOF * moof, AtomsContext * context,
    guint32 sequence_number)
{
  atom_header_set (&moof->header, FOURCC_moof, 0, 0);
  atom_mfhd_init (&moof->mfhd, sequence_number);
  moof->trafs = NULL;
}

AtomMOOF *
atom_moof_new (AtomsContext * context, guint32 sequence_number)
{
  AtomMOOF *moof = g_new0 (AtomMOOF, 1);

  atom_moof_init (moof, context, sequence_number);
  return moof;
}

static void
atom_trun_free (AtomTRUN * trun)
{
  atom_full_clear (&trun->header);
  atom_array_clear (&trun->entries);
  g_free (trun);
}

static void
atom_sdtp_free (AtomSDTP * sdtp)
{
  atom_full_clear (&sdtp->header);
  atom_array_clear (&sdtp->entries);
  g_free (sdtp);
}

void
atom_traf_free (AtomTRAF * traf)
{
  GList *walker;

  walker = traf->truns;
  while (walker) {
    atom_trun_free ((AtomTRUN *) walker->data);
    walker = g_list_next (walker);
  }
  g_list_free (traf->truns);
  traf->truns = NULL;

  walker = traf->sdtps;
  while (walker) {
    atom_sdtp_free ((AtomSDTP *) walker->data);
    walker = g_list_next (walker);
  }
  g_list_free (traf->sdtps);
  traf->sdtps = NULL;

  g_free (traf);
}

void
atom_moof_free (AtomMOOF * moof)
{
  GList *walker;

  walker = moof->trafs;
  while (walker) {
    atom_traf_free ((AtomTRAF *) walker->data);
    walker = g_list_next (walker);
  }
  g_list_free (moof->trafs);
  moof->trafs = NULL;

  g_free (moof);
}

static guint64
atom_mfhd_copy_data (AtomMFHD * mfhd, guint8 ** buffer, guint64 * size,
    guint64 * offset)
{
  guint64 original_offset = *offset;

  if (!atom_full_copy_data (&mfhd->header, buffer, size, offset)) {
    return 0;
  }

  prop_copy_uint32 (mfhd->sequence_number, buffer, size, offset);

  atom_write_size (buffer, size, offset, original_offset);
  return *offset - original_offset;
}

static guint64
atom_tfhd_copy_data (AtomTFHD * tfhd, guint8 ** buffer, guint64 * size,
    guint64 * offset)
{
  guint64 original_offset = *offset;
  guint32 flags;

  if (!atom_full_copy_data (&tfhd->header, buffer, size, offset)) {
    return 0;
  }

  prop_copy_uint32 (tfhd->track_ID, buffer, size, offset);

  flags = atom_full_get_flags_as_uint (&tfhd->header);

  if (flags & TF_BASE_DATA_OFFSET)
    prop_copy_uint64 (tfhd->base_data_offset, buffer, size, offset);
  if (flags & TF_SAMPLE_DESCRIPTION_INDEX)
    prop_copy_uint32 (tfhd->sample_description_index, buffer, size, offset);
  if (flags & TF_DEFAULT_SAMPLE_DURATION)
    prop_copy_uint32 (tfhd->default_sample_duration, buffer, size, offset);
  if (flags & TF_DEFAULT_SAMPLE_SIZE)
    prop_copy_uint32 (tfhd->default_sample_size, buffer, size, offset);
  if (flags & TF_DEFAULT_SAMPLE_FLAGS)
    prop_copy_uint32 (tfhd->default_sample_flags, buffer, size, offset);

  atom_write_size (buffer, size, offset, original_offset);
  return *offset - original_offset;
}

static guint64
atom_trun_copy_data (AtomTRUN * trun, guint8 ** buffer, guint64 * size,
    guint64 * offset, guint32 * data_offset)
{
  guint64 original_offset = *offset;
  guint32 flags, i;

  flags = atom_full_get_flags_as_uint (&trun->header);

  /* if first trun in moof, forcibly add data_offset and record
   * where it must be written later on */
  if (data_offset && !*data_offset) {
    flags |= TR_DATA_OFFSET;
  } else {
    flags &= ~TR_DATA_OFFSET;
  }

  atom_full_set_flags_as_uint (&trun->header, flags);

  if (!atom_full_copy_data (&trun->header, buffer, size, offset)) {
    return 0;
  }

  prop_copy_uint32 (trun->sample_count, buffer, size, offset);

  if (flags & TR_DATA_OFFSET) {
    *data_offset = *offset;
    prop_copy_int32 (trun->data_offset, buffer, size, offset);
  }
  if (flags & TR_FIRST_SAMPLE_FLAGS)
    prop_copy_uint32 (trun->first_sample_flags, buffer, size, offset);

  for (i = 0; i < atom_array_get_len (&trun->entries); i++) {
    TRUNSampleEntry *entry = &atom_array_index (&trun->entries, i);

    if (flags & TR_SAMPLE_DURATION)
      prop_copy_uint32 (entry->sample_duration, buffer, size, offset);
    if (flags & TR_SAMPLE_SIZE)
      prop_copy_uint32 (entry->sample_size, buffer, size, offset);
    if (flags & TR_SAMPLE_FLAGS)
      prop_copy_uint32 (entry->sample_flags, buffer, size, offset);
    if (flags & TR_COMPOSITION_TIME_OFFSETS)
      prop_copy_uint32 (entry->sample_composition_time_offset,
          buffer, size, offset);
  }

  atom_write_size (buffer, size, offset, original_offset);
  return *offset - original_offset;
}

static guint64
atom_sdtp_copy_data (AtomSDTP * sdtp, guint8 ** buffer, guint64 * size,
    guint64 * offset)
{
  guint64 original_offset = *offset;

  if (!atom_full_copy_data (&sdtp->header, buffer, size, offset)) {
    return 0;
  }

  /* all entries at once */
  prop_copy_fixed_size_string (&atom_array_index (&sdtp->entries, 0),
      atom_array_get_len (&sdtp->entries), buffer, size, offset);

  atom_write_size (buffer, size, offset, original_offset);
  return *offset - original_offset;
}

static guint64
atom_traf_copy_data (AtomTRAF * traf, guint8 ** buffer, guint64 * size,
    guint64 * offset, guint32 * data_offset)
{
  guint64 original_offset = *offset;
  GList *walker;

  if (!atom_copy_data (&traf->header, buffer, size, offset)) {
    return 0;
  }
  if (!atom_tfhd_copy_data (&traf->tfhd, buffer, size, offset)) {
    return 0;
  }

  walker = g_list_first (traf->truns);
  while (walker != NULL) {
    if (!atom_trun_copy_data ((AtomTRUN *) walker->data, buffer, size, offset,
            data_offset)) {
      return 0;
    }
    walker = g_list_next (walker);
  }

  walker = g_list_first (traf->sdtps);
  while (walker != NULL) {
    if (!atom_sdtp_copy_data ((AtomSDTP *) walker->data, buffer, size, offset)) {
      return 0;
    }
    walker = g_list_next (walker);
  }

  atom_write_size (buffer, size, offset, original_offset);
  return *offset - original_offset;
}

/* creates moof atom; metadata is written expecting actual buffer data
 * is in mdata directly after moof, and is consecutively written per trak */
guint64
atom_moof_copy_data (AtomMOOF * moof, guint8 ** buffer,
    guint64 * size, guint64 * offset)
{
  guint64 original_offset = *offset;
  GList *walker;
  guint32 data_offset = 0;

  if (!atom_copy_data (&moof->header, buffer, size, offset))
    return 0;

  if (!atom_mfhd_copy_data (&moof->mfhd, buffer, size, offset))
    return 0;

  walker = g_list_first (moof->trafs);
  while (walker != NULL) {
    if (!atom_traf_copy_data ((AtomTRAF *) walker->data, buffer, size, offset,
            &data_offset)) {
      return 0;
    }
    walker = g_list_next (walker);
  }

  atom_write_size (buffer, size, offset, original_offset);

  if (*buffer && data_offset) {
    /* first trun needs a data-offset relative to moof start
     *   = moof size + mdat prefix */
    GST_WRITE_UINT32_BE (*buffer + data_offset, *offset - original_offset + 8);
  }

  return *offset - original_offset;
}

static void
atom_tfhd_init (AtomTFHD * tfhd, guint32 track_ID)
{
  guint8 flags[3] = { 0, 0, 0 };

  atom_full_init (&tfhd->header, FOURCC_tfhd, 0, 0, 0, flags);
  tfhd->track_ID = track_ID;
  tfhd->base_data_offset = 0;
  tfhd->sample_description_index = 1;
  tfhd->default_sample_duration = 0;
  tfhd->default_sample_size = 0;
  tfhd->default_sample_flags = 0;
}

static void
atom_trun_init (AtomTRUN * trun)
{
  guint8 flags[3] = { 0, 0, 0 };

  atom_full_init (&trun->header, FOURCC_trun, 0, 0, 0, flags);
  trun->sample_count = 0;
  trun->data_offset = 0;
  trun->first_sample_flags = 0;
  atom_array_init (&trun->entries, 512);
}

static AtomTRUN *
atom_trun_new (void)
{
  AtomTRUN *trun = g_new0 (AtomTRUN, 1);

  atom_trun_init (trun);
  return trun;
}

static void
atom_sdtp_init (AtomSDTP * sdtp)
{
  guint8 flags[3] = { 0, 0, 0 };

  atom_full_init (&sdtp->header, FOURCC_sdtp, 0, 0, 0, flags);
  atom_array_init (&sdtp->entries, 512);
}

static AtomSDTP *
atom_sdtp_new (AtomsContext * context)
{
  AtomSDTP *sdtp = g_new0 (AtomSDTP, 1);

  atom_sdtp_init (sdtp);
  return sdtp;
}

static void
atom_traf_add_sdtp (AtomTRAF * traf, AtomSDTP * sdtp)
{
  traf->sdtps = g_list_append (traf->sdtps, sdtp);
}

static void
atom_sdtp_add_samples (AtomSDTP * sdtp, guint8 val)
{
  /* it does not make much/any sense according to specs,
   * but that's how MS isml samples seem to do it */
  atom_array_append (&sdtp->entries, val, 256);
}

static void
atom_trun_add_samples (AtomTRUN * trun, guint32 delta, guint32 size,
    guint32 flags, gint64 pts_offset)
{
  TRUNSampleEntry nentry;

  if (pts_offset != 0)
    trun->header.flags[1] |= TR_COMPOSITION_TIME_OFFSETS;

  nentry.sample_duration = delta;
  nentry.sample_size = size;
  nentry.sample_flags = flags;
  nentry.sample_composition_time_offset = pts_offset;
  atom_array_append (&trun->entries, nentry, 256);
  trun->sample_count++;
}

static void
atom_traf_init (AtomTRAF * traf, AtomsContext * context, guint32 track_ID)
{
  atom_header_set (&traf->header, FOURCC_traf, 0, 0);
  atom_tfhd_init (&traf->tfhd, track_ID);
  traf->truns = NULL;

  if (context->flavor == ATOMS_TREE_FLAVOR_ISML)
    atom_traf_add_sdtp (traf, atom_sdtp_new (context));
}

AtomTRAF *
atom_traf_new (AtomsContext * context, guint32 track_ID)
{
  AtomTRAF *traf = g_new0 (AtomTRAF, 1);

  atom_traf_init (traf, context, track_ID);
  return traf;
}

static void
atom_traf_add_trun (AtomTRAF * traf, AtomTRUN * trun)
{
  traf->truns = g_list_append (traf->truns, trun);
}

void
atom_traf_add_samples (AtomTRAF * traf, guint32 delta, guint32 size,
    gboolean sync, gint64 pts_offset, gboolean sdtp_sync)
{
  AtomTRUN *trun;
  guint32 flags;

  /* 0x10000 is sample-is-difference-sample flag
   * low byte stuff is what ismv uses */
  flags = (sync ? 0x0 : 0x10000) | (sdtp_sync ? 0x40 : 0xc0);

  if (G_UNLIKELY (!traf->truns)) {
    trun = atom_trun_new ();
    atom_traf_add_trun (traf, trun);
    /* optimistic; indicate all defaults present in tfhd */
    traf->tfhd.header.flags[2] = TF_DEFAULT_SAMPLE_DURATION |
        TF_DEFAULT_SAMPLE_SIZE | TF_DEFAULT_SAMPLE_FLAGS;
    traf->tfhd.default_sample_duration = delta;
    traf->tfhd.default_sample_size = size;
    traf->tfhd.default_sample_flags = flags;
    trun->first_sample_flags = flags;
  }

  trun = traf->truns->data;

  /* check if still matching defaults,
   * if not, abandon default and need entry for each sample */
  if (traf->tfhd.default_sample_duration != delta) {
    traf->tfhd.header.flags[2] &= ~TF_DEFAULT_SAMPLE_DURATION;
    trun->header.flags[1] |= (TR_SAMPLE_DURATION >> 8);
  }
  if (traf->tfhd.default_sample_size != size) {
    traf->tfhd.header.flags[2] &= ~TF_DEFAULT_SAMPLE_SIZE;
    trun->header.flags[1] |= (TR_SAMPLE_SIZE >> 8);
  }
  if (traf->tfhd.default_sample_flags != flags) {
    if (trun->sample_count == 1) {
      /* at least will need first sample flag */
      traf->tfhd.default_sample_flags = flags;
      trun->header.flags[2] |= TR_FIRST_SAMPLE_FLAGS;
    } else {
      /* now we need sample flags for each sample */
      traf->tfhd.header.flags[2] &= ~TF_DEFAULT_SAMPLE_FLAGS;
      trun->header.flags[1] |= (TR_SAMPLE_FLAGS >> 8);
      trun->header.flags[2] &= ~TR_FIRST_SAMPLE_FLAGS;
    }
  }

  atom_trun_add_samples (traf->truns->data, delta, size, flags, pts_offset);

  if (traf->sdtps)
    atom_sdtp_add_samples (traf->sdtps->data, 0x10 | ((flags & 0xff) >> 4));
}

guint32
atom_traf_get_sample_num (AtomTRAF * traf)
{
  AtomTRUN *trun;

  if (G_UNLIKELY (!traf->truns))
    return 0;

  trun = traf->truns->data;
  return atom_array_get_len (&trun->entries);
}

void
atom_moof_add_traf (AtomMOOF * moof, AtomTRAF * traf)
{
  moof->trafs = g_list_append (moof->trafs, traf);
}

static void
atom_tfra_free (AtomTFRA * tfra)
{
  atom_full_clear (&tfra->header);
  atom_array_clear (&tfra->entries);
  g_free (tfra);
}

AtomMFRA *
atom_mfra_new (AtomsContext * context)
{
  AtomMFRA *mfra = g_new0 (AtomMFRA, 1);

  atom_header_set (&mfra->header, FOURCC_mfra, 0, 0);
  return mfra;
}

void
atom_mfra_add_tfra (AtomMFRA * mfra, AtomTFRA * tfra)
{
  mfra->tfras = g_list_append (mfra->tfras, tfra);
}

void
atom_mfra_free (AtomMFRA * mfra)
{
  GList *walker;

  walker = mfra->tfras;
  while (walker) {
    atom_tfra_free ((AtomTFRA *) walker->data);
    walker = g_list_next (walker);
  }
  g_list_free (mfra->tfras);
  mfra->tfras = NULL;

  atom_clear (&mfra->header);
  g_free (mfra);
}

static void
atom_tfra_init (AtomTFRA * tfra, guint32 track_ID)
{
  guint8 flags[3] = { 0, 0, 0 };

  atom_full_init (&tfra->header, FOURCC_tfra, 0, 0, 0, flags);
  tfra->track_ID = track_ID;
  atom_array_init (&tfra->entries, 512);
}

AtomTFRA *
atom_tfra_new (AtomsContext * context, guint32 track_ID)
{
  AtomTFRA *tfra = g_new0 (AtomTFRA, 1);

  atom_tfra_init (tfra, track_ID);
  return tfra;

}

static inline gint
need_bytes (guint32 num)
{
  gint n = 0;

  while (num >>= 8)
    n++;

  return n;
}

void
atom_tfra_add_entry (AtomTFRA * tfra, guint64 dts, guint32 sample_num)
{
  TFRAEntry entry;

  entry.time = dts;
  /* fill in later */
  entry.moof_offset = 0;
  /* always write a single trun in a single traf */
  entry.traf_number = 1;
  entry.trun_number = 1;
  entry.sample_number = sample_num;

  /* auto-use 64 bits if needed */
  if (dts > G_MAXUINT32)
    tfra->header.version = 1;

  /* 1 byte will always do for traf and trun number,
   * check how much sample_num needs */
  tfra->lengths = (tfra->lengths & 0xfc) ||
      MAX (tfra->lengths, need_bytes (sample_num));

  atom_array_append (&tfra->entries, entry, 256);
}

void
atom_tfra_update_offset (AtomTFRA * tfra, guint64 offset)
{
  gint i;

  /* auto-use 64 bits if needed */
  if (offset > G_MAXUINT32)
    tfra->header.version = 1;

  for (i = atom_array_get_len (&tfra->entries) - 1; i >= 0; i--) {
    TFRAEntry *entry = &atom_array_index (&tfra->entries, i);

    if (entry->moof_offset)
      break;
    entry->moof_offset = offset;
  }
}

static guint64
atom_tfra_copy_data (AtomTFRA * tfra, guint8 ** buffer, guint64 * size,
    guint64 * offset)
{
  guint64 original_offset = *offset;
  guint32 i;
  TFRAEntry *entry;
  guint32 data;
  guint bytes;
  guint version;

  if (!atom_full_copy_data (&tfra->header, buffer, size, offset)) {
    return 0;
  }

  prop_copy_uint32 (tfra->track_ID, buffer, size, offset);
  prop_copy_uint32 (tfra->lengths, buffer, size, offset);
  prop_copy_uint32 (atom_array_get_len (&tfra->entries), buffer, size, offset);

  version = tfra->header.version;
  for (i = 0; i < atom_array_get_len (&tfra->entries); ++i) {
    entry = &atom_array_index (&tfra->entries, i);
    if (version) {
      prop_copy_uint64 (entry->time, buffer, size, offset);
      prop_copy_uint64 (entry->moof_offset, buffer, size, offset);
    } else {
      prop_copy_uint32 (entry->time, buffer, size, offset);
      prop_copy_uint32 (entry->moof_offset, buffer, size, offset);
    }

    bytes = (tfra->lengths & (0x3 << 4)) + 1;
    data = GUINT32_TO_BE (entry->traf_number);
    prop_copy_fixed_size_string (((guint8 *) & data) + 4 - bytes, bytes,
        buffer, size, offset);

    bytes = (tfra->lengths & (0x3 << 2)) + 1;
    data = GUINT32_TO_BE (entry->trun_number);
    prop_copy_fixed_size_string (((guint8 *) & data) + 4 - bytes, bytes,
        buffer, size, offset);

    bytes = (tfra->lengths & (0x3)) + 1;
    data = GUINT32_TO_BE (entry->sample_number);
    prop_copy_fixed_size_string (((guint8 *) & data) + 4 - bytes, bytes,
        buffer, size, offset);

  }

  atom_write_size (buffer, size, offset, original_offset);
  return *offset - original_offset;
}

static guint64
atom_mfro_copy_data (guint32 s, guint8 ** buffer, guint64 * size,
    guint64 * offset)
{
  guint64 original_offset = *offset;
  guint8 flags[3] = { 0, 0, 0 };
  AtomFull mfro;

  atom_full_init (&mfro, FOURCC_mfro, 0, 0, 0, flags);

  if (!atom_full_copy_data (&mfro, buffer, size, offset)) {
    return 0;
  }

  prop_copy_uint32 (s, buffer, size, offset);

  atom_write_size (buffer, size, offset, original_offset);

  return *offset - original_offset;
}


guint64
atom_mfra_copy_data (AtomMFRA * mfra, guint8 ** buffer, guint64 * size,
    guint64 * offset)
{
  guint64 original_offset = *offset;
  GList *walker;

  if (!atom_copy_data (&mfra->header, buffer, size, offset))
    return 0;

  walker = g_list_first (mfra->tfras);
  while (walker != NULL) {
    if (!atom_tfra_copy_data ((AtomTFRA *) walker->data, buffer, size, offset)) {
      return 0;
    }
    walker = g_list_next (walker);
  }

  /* 16 is the size of the mfro atom */
  if (!atom_mfro_copy_data (*offset - original_offset + 16, buffer,
          size, offset))
    return 0;

  atom_write_size (buffer, size, offset, original_offset);
  return *offset - original_offset;
}

/* some sample description construction helpers */

AtomInfo *
build_esds_extension (AtomTRAK * trak, guint8 object_type, guint8 stream_type,
    const GstBuffer * codec_data, guint32 avg_bitrate, guint32 max_bitrate)
{
  guint32 track_id;
  AtomESDS *esds;

  track_id = trak->tkhd.track_ID;

  esds = atom_esds_new ();
  esds->es.id = track_id & 0xFFFF;
  esds->es.dec_conf_desc.object_type = object_type;
  esds->es.dec_conf_desc.stream_type = stream_type << 2 | 0x01;

  if (avg_bitrate > 0)
    esds->es.dec_conf_desc.avg_bitrate = avg_bitrate;
  if (max_bitrate > 0)
    esds->es.dec_conf_desc.max_bitrate = max_bitrate;

  /* optional DecoderSpecificInfo */
  if (codec_data) {
    DecoderSpecificInfoDescriptor *desc;
    gsize size;

    esds->es.dec_conf_desc.dec_specific_info = desc =
        desc_dec_specific_info_new ();
    size = gst_buffer_get_size ((GstBuffer *) codec_data);
    desc_dec_specific_info_alloc_data (desc, size);
    gst_buffer_extract ((GstBuffer *) codec_data, 0, desc->data, size);
  }

  return build_atom_info_wrapper ((Atom *) esds, atom_esds_copy_data,
      atom_esds_free);
}

AtomInfo *
build_btrt_extension (guint32 buffer_size_db, guint32 avg_bitrate,
    guint32 max_bitrate)
{
  AtomData *atom_data;
  GstBuffer *buf;
  guint8 *data;

<<<<<<< HEAD
  if (buffer_size_db == 0 && avg_bitrate == 0 && max_bitrate == 0)
    return 0;

  data = g_malloc (12);
  GST_WRITE_UINT32_BE (data, buffer_size_db);
  GST_WRITE_UINT32_BE (data + 4, max_bitrate);
  GST_WRITE_UINT32_BE (data + 8, avg_bitrate);

  buf = _gst_buffer_new_wrapped (data, 12, g_free);
  atom_data =
      atom_data_new_from_gst_buffer (GST_MAKE_FOURCC ('b', 't', 'r', 't'), buf);
=======
  buf = gst_buffer_new_and_alloc (12);

  GST_WRITE_UINT32_BE (GST_BUFFER_DATA (buf), buffer_size_db);
  GST_WRITE_UINT32_BE (GST_BUFFER_DATA (buf) + 4, max_bitrate);
  GST_WRITE_UINT32_BE (GST_BUFFER_DATA (buf) + 8, avg_bitrate);

  atom_data = atom_data_new_from_gst_buffer (FOURCC_btrt, buf);
>>>>>>> be82dd8e
  gst_buffer_unref (buf);

  return build_atom_info_wrapper ((Atom *) atom_data, atom_data_copy_data,
      atom_data_free);
}

static AtomInfo *
build_mov_wave_extension (AtomTRAK * trak, guint32 fourcc, AtomInfo * atom1,
    AtomInfo * atom2, gboolean terminator)
{
  AtomWAVE *wave;
  AtomFRMA *frma;
  Atom *ext_atom;

  /* Build WAVE atom for sample table entry */
  wave = atom_wave_new ();

  /* Prepend Terminator atom to the WAVE list first, so it ends up last */
  if (terminator) {
    ext_atom = (Atom *) atom_data_new (FOURCC_null);
    wave->extension_atoms =
        atom_info_list_prepend_atom (wave->extension_atoms, (Atom *) ext_atom,
        (AtomCopyDataFunc) atom_data_copy_data, (AtomFreeFunc) atom_data_free);
  }

  /* Add supplied atoms to WAVE */
  if (atom2)
    wave->extension_atoms = g_list_prepend (wave->extension_atoms, atom2);
  if (atom1)
    wave->extension_atoms = g_list_prepend (wave->extension_atoms, atom1);

  /* Add FRMA to the WAVE */
  frma = atom_frma_new ();
  frma->media_type = fourcc;

  wave->extension_atoms =
      atom_info_list_prepend_atom (wave->extension_atoms, (Atom *) frma,
      (AtomCopyDataFunc) atom_frma_copy_data, (AtomFreeFunc) atom_frma_free);

  return build_atom_info_wrapper ((Atom *) wave, atom_wave_copy_data,
      atom_wave_free);
}

AtomInfo *
build_mov_aac_extension (AtomTRAK * trak, const GstBuffer * codec_data,
    guint32 avg_bitrate, guint32 max_bitrate)
{
  AtomInfo *esds, *mp4a;
  GstBuffer *buf;
  guint32 tmp = 0;

  /* Add ESDS atom to WAVE */
  esds = build_esds_extension (trak, ESDS_OBJECT_TYPE_MPEG4_P3,
      ESDS_STREAM_TYPE_AUDIO, codec_data, avg_bitrate, max_bitrate);

  /* Add MP4A atom to the WAVE:
   * not really in spec, but makes offset based players happy */
  buf = _gst_buffer_new_wrapped (&tmp, 4, NULL);
  mp4a = build_codec_data_extension (FOURCC_mp4a, buf);
  gst_buffer_unref (buf);

  return build_mov_wave_extension (trak, FOURCC_mp4a, mp4a, esds, TRUE);
}

AtomInfo *
build_mov_alac_extension (AtomTRAK * trak, const GstBuffer * codec_data)
{
  AtomInfo *alac;

  alac = build_codec_data_extension (FOURCC_alac, codec_data);

  return build_mov_wave_extension (trak, FOURCC_alac, NULL, alac, TRUE);
}

AtomInfo *
build_fiel_extension (gint fields)
{
  AtomData *atom_data;
  GstBuffer *buf;
  guint8 f = fields;

  if (fields == 1) {
    return NULL;
  }

  buf = _gst_buffer_new_wrapped (&f, 1, NULL);
  atom_data =
      atom_data_new_from_gst_buffer (GST_MAKE_FOURCC ('f', 'i', 'e', 'l'), buf);
  gst_buffer_unref (buf);

  return build_atom_info_wrapper ((Atom *) atom_data, atom_data_copy_data,
      atom_data_free);
}

AtomInfo *
build_jp2x_extension (const GstBuffer * prefix)
{
  AtomData *atom_data;

  if (!prefix) {
    return NULL;
  }

  atom_data =
      atom_data_new_from_gst_buffer (GST_MAKE_FOURCC ('j', 'p', '2', 'x'),
      prefix);

  return build_atom_info_wrapper ((Atom *) atom_data, atom_data_copy_data,
      atom_data_free);
}

AtomInfo *
build_jp2h_extension (AtomTRAK * trak, gint width, gint height,
    const gchar * colorspace, gint ncomp, const GValue * cmap_array,
    const GValue * cdef_array)
{
  AtomData *atom_data;
  GstBuffer *buf;
  guint8 cenum;
  gint i;
  gint idhr_size = 22;
  gint colr_size = 15;
  gint cmap_size = 0, cdef_size = 0;
  gint cmap_array_size = 0;
  gint cdef_array_size = 0;
  GstByteWriter writer;

  g_return_val_if_fail (cmap_array == NULL ||
      GST_VALUE_HOLDS_ARRAY (cmap_array), NULL);
  g_return_val_if_fail (cdef_array == NULL ||
      GST_VALUE_HOLDS_ARRAY (cdef_array), NULL);

  if (g_str_equal (colorspace, "sRGB")) {
    cenum = 0x10;
    if (ncomp == 0)
      ncomp = 3;
  } else if (g_str_equal (colorspace, "GRAY")) {
    cenum = 0x11;
    if (ncomp == 0)
      ncomp = 1;
  } else if (g_str_equal (colorspace, "sYUV")) {
    cenum = 0x12;
    if (ncomp == 0)
      ncomp = 3;
  } else
    return NULL;

  if (cmap_array) {
    cmap_array_size = gst_value_array_get_size (cmap_array);
    cmap_size = 8 + cmap_array_size * 4;
  }
  if (cdef_array) {
    cdef_array_size = gst_value_array_get_size (cdef_array);
    cdef_size = 8 + 2 + cdef_array_size * 6;
  }

  gst_byte_writer_init_with_size (&writer,
      idhr_size + colr_size + cmap_size + cdef_size, TRUE);

  /* ihdr = image header box */
  gst_byte_writer_put_uint32_be (&writer, 22);
  gst_byte_writer_put_uint32_le (&writer, GST_MAKE_FOURCC ('i', 'h', 'd', 'r'));
  gst_byte_writer_put_uint32_be (&writer, height);
  gst_byte_writer_put_uint32_be (&writer, width);
  gst_byte_writer_put_uint16_be (&writer, ncomp);
  /* 8 bits per component, unsigned */
  gst_byte_writer_put_uint8 (&writer, 0x7);
  /* compression type; reserved */
  gst_byte_writer_put_uint8 (&writer, 0x7);
  /* colour space (un)known */
  gst_byte_writer_put_uint8 (&writer, 0x0);
  /* intellectual property right (box present) */
  gst_byte_writer_put_uint8 (&writer, 0x0);

  /* colour specification box */
  gst_byte_writer_put_uint32_be (&writer, 15);
  gst_byte_writer_put_uint32_le (&writer, GST_MAKE_FOURCC ('c', 'o', 'l', 'r'));

  /* specification method: enumerated */
  gst_byte_writer_put_uint8 (&writer, 0x1);
  /* precedence; reserved */
  gst_byte_writer_put_uint8 (&writer, 0x0);
  /* approximation; reserved */
  gst_byte_writer_put_uint8 (&writer, 0x0);
  /* enumerated colourspace */
  gst_byte_writer_put_uint32_be (&writer, cenum);

  if (cmap_array) {
    gst_byte_writer_put_uint32_be (&writer, cmap_size);
    gst_byte_writer_put_uint32_le (&writer,
        GST_MAKE_FOURCC ('c', 'm', 'a', 'p'));
    for (i = 0; i < cmap_array_size; i++) {
      const GValue *item;
      gint value;
      guint16 cmp;
      guint8 mtyp;
      guint8 pcol;
      item = gst_value_array_get_value (cmap_array, i);
      value = g_value_get_int (item);

      /* value is '(mtyp << 24) | (pcol << 16) | cmp' */
      cmp = value & 0xFFFF;
      mtyp = value >> 24;
      pcol = (value >> 16) & 0xFF;

      if (mtyp == 1)
        GST_WARNING ("MTYP of cmap atom signals Pallete Mapping, but we don't "
            "handle Pallete mapping atoms yet");

      gst_byte_writer_put_uint16_be (&writer, cmp);
      gst_byte_writer_put_uint8 (&writer, mtyp);
      gst_byte_writer_put_uint8 (&writer, pcol);
    }
  }

  if (cdef_array) {
    gst_byte_writer_put_uint32_be (&writer, cdef_size);
    gst_byte_writer_put_uint32_le (&writer,
        GST_MAKE_FOURCC ('c', 'd', 'e', 'f'));
    gst_byte_writer_put_uint16_be (&writer, cdef_array_size);
    for (i = 0; i < cdef_array_size; i++) {
      const GValue *item;
      gint value;
      item = gst_value_array_get_value (cdef_array, i);
      value = g_value_get_int (item);

      gst_byte_writer_put_uint16_be (&writer, i);
      if (value > 0) {
        gst_byte_writer_put_uint16_be (&writer, 0);
        gst_byte_writer_put_uint16_be (&writer, value);
      } else if (value < 0) {
        gst_byte_writer_put_uint16_be (&writer, -value);
        gst_byte_writer_put_uint16_be (&writer, 0);     /* TODO what here? */
      } else {
        gst_byte_writer_put_uint16_be (&writer, 1);
        gst_byte_writer_put_uint16_be (&writer, 0);
      }
    }
  }

  g_assert (gst_byte_writer_get_remaining (&writer) == 0);
  buf = gst_byte_writer_reset_and_get_buffer (&writer);

  atom_data = atom_data_new_from_gst_buffer (FOURCC_jp2h, buf);
  gst_buffer_unref (buf);

  return build_atom_info_wrapper ((Atom *) atom_data, atom_data_copy_data,
      atom_data_free);
}

AtomInfo *
build_codec_data_extension (guint32 fourcc, const GstBuffer * codec_data)
{
  AtomData *data;
  AtomInfo *result = NULL;

  if (codec_data) {
    data = atom_data_new_from_gst_buffer (fourcc, codec_data);
    result = build_atom_info_wrapper ((Atom *) data, atom_data_copy_data,
        atom_data_free);
  }

  return result;
}

AtomInfo *
build_amr_extension (void)
{
  guint8 ext[9];
  GstBuffer *buf;
  AtomInfo *res;

  /* vendor */
  GST_WRITE_UINT32_LE (ext, 0);
  /* decoder version */
  GST_WRITE_UINT8 (ext + 4, 0);
  /* mode set (all modes) */
  GST_WRITE_UINT16_BE (ext + 5, 0x81FF);
  /* mode change period (no restriction) */
  GST_WRITE_UINT8 (ext + 7, 0);
  /* frames per sample */
  GST_WRITE_UINT8 (ext + 8, 1);

  buf = _gst_buffer_new_wrapped (ext, sizeof (ext), NULL);
  res = build_codec_data_extension (GST_MAKE_FOURCC ('d', 'a', 'm', 'r'), buf);
  gst_buffer_unref (buf);
  return res;
}

AtomInfo *
build_h263_extension (void)
{
  guint8 ext[7];
  GstBuffer *buf;
  AtomInfo *res;

  /* vendor */
  GST_WRITE_UINT32_LE (ext, 0);
  /* decoder version */
  GST_WRITE_UINT8 (ext + 4, 0);
  /* level / profile */
  /* FIXME ? maybe ? obtain somewhere; baseline for now */
  GST_WRITE_UINT8 (ext + 5, 10);
  GST_WRITE_UINT8 (ext + 6, 0);

  buf = _gst_buffer_new_wrapped (ext, sizeof (ext), NULL);
  res = build_codec_data_extension (GST_MAKE_FOURCC ('d', '2', '6', '3'), buf);
  gst_buffer_unref (buf);
  return res;
}

AtomInfo *
build_gama_atom (gdouble gamma)
{
  AtomInfo *res;
  guint32 gamma_fp;
  GstBuffer *buf;

  /* convert to uint32 from fixed point */
  gamma_fp = (guint32) 65536 *gamma;

  gamma_fp = GUINT32_TO_BE (gamma_fp);
  buf = _gst_buffer_new_wrapped (&gamma_fp, 4, NULL);
  res = build_codec_data_extension (FOURCC_gama, buf);
  gst_buffer_unref (buf);
  return res;
}

AtomInfo *
build_SMI_atom (const GstBuffer * seqh)
{
  AtomInfo *res;
  GstBuffer *buf;
  gsize size;
  guint8 *data;

  /* the seqh plus its size and fourcc */
  size = gst_buffer_get_size ((GstBuffer *) seqh);
  data = g_malloc (size + 8);

  GST_WRITE_UINT32_LE (data, FOURCC_SEQH);
  GST_WRITE_UINT32_BE (data + 4, size + 8);
  gst_buffer_extract ((GstBuffer *) seqh, 0, data + 8, size);
  buf = _gst_buffer_new_wrapped (data, size + 8, g_free);
  res = build_codec_data_extension (FOURCC_SMI_, buf);
  gst_buffer_unref (buf);
  return res;
}

static AtomInfo *
build_ima_adpcm_atom (gint channels, gint rate, gint blocksize)
{
  AtomData *atom_data;
  GstBuffer *buf;
  guint8 *data;
  const gint ima_adpcm_atom_size = 20;
  guint32 fourcc;
  gint samplesperblock;
  gint bytespersec;

  /* The FOURCC for WAV codecs in QT is 'ms' followed by the 16 bit wave codec
     identifier. Note that the identifier here is big-endian, but when used
     within the WAVE header (below), it's little endian. */
  fourcc = MS_WAVE_FOURCC (0x11);

  data = g_malloc (ima_adpcm_atom_size);

  /* This atom's content is a WAVE header, including 2 bytes of extra data.
     Note that all of this is little-endian, unlike most stuff in qt. */
  /* 4 bytes header per channel (including 1 sample). Then 2 samples per byte
     for the rest. Simplifies to this. */
  samplesperblock = 2 * blocksize / channels - 7;
  bytespersec = rate * blocksize / samplesperblock;
  GST_WRITE_UINT16_LE (data, 0x11);
  GST_WRITE_UINT16_LE (data + 2, channels);
  GST_WRITE_UINT32_LE (data + 4, rate);
  GST_WRITE_UINT32_LE (data + 8, bytespersec);
  GST_WRITE_UINT16_LE (data + 12, blocksize);
  GST_WRITE_UINT16_LE (data + 14, 4);
  GST_WRITE_UINT16_LE (data + 16, 2);   /* Two extra bytes */
  GST_WRITE_UINT16_LE (data + 18, samplesperblock);

  buf = _gst_buffer_new_wrapped (data, ima_adpcm_atom_size, g_free);
  atom_data = atom_data_new_from_gst_buffer (fourcc, buf);
  gst_buffer_unref (buf);

  return build_atom_info_wrapper ((Atom *) atom_data, atom_data_copy_data,
      atom_data_free);
}

AtomInfo *
build_ima_adpcm_extension (gint channels, gint rate, gint blocksize)
{
  AtomWAVE *wave;
  AtomFRMA *frma;
  Atom *ext_atom;

  /* Add WAVE atom */
  wave = atom_wave_new ();

  /* Prepend Terminator atom to the WAVE list first, so it ends up last */
  ext_atom = (Atom *) atom_data_new (FOURCC_null);
  wave->extension_atoms =
      atom_info_list_prepend_atom (wave->extension_atoms, (Atom *) ext_atom,
      (AtomCopyDataFunc) atom_data_copy_data, (AtomFreeFunc) atom_data_free);

  /* Add wave ima adpcm atom to WAVE */
  wave->extension_atoms = g_list_prepend (wave->extension_atoms,
      build_ima_adpcm_atom (channels, rate, blocksize));

  /* Add FRMA to the WAVE */
  frma = atom_frma_new ();
  frma->media_type = MS_WAVE_FOURCC (0x11);

  wave->extension_atoms =
      atom_info_list_prepend_atom (wave->extension_atoms, (Atom *) frma,
      (AtomCopyDataFunc) atom_frma_copy_data, (AtomFreeFunc) atom_frma_free);

  return build_atom_info_wrapper ((Atom *) wave, atom_wave_copy_data,
      atom_wave_free);
}

AtomInfo *
build_uuid_xmp_atom (GstBuffer * xmp_data)
{
  AtomUUID *uuid;
  gsize size;
  static guint8 xmp_uuid[] = { 0xBE, 0x7A, 0xCF, 0xCB,
    0x97, 0xA9, 0x42, 0xE8,
    0x9C, 0x71, 0x99, 0x94,
    0x91, 0xE3, 0xAF, 0xAC
  };

  if (xmp_data == NULL)
    return NULL;

  uuid = atom_uuid_new ();
  memcpy (uuid->uuid, xmp_uuid, 16);

  size = gst_buffer_get_size (xmp_data);
  uuid->data = g_malloc (size);
  uuid->datalen = size;
  gst_buffer_extract (xmp_data, 0, uuid->data, size);

  return build_atom_info_wrapper ((Atom *) uuid, atom_uuid_copy_data,
      atom_uuid_free);
}<|MERGE_RESOLUTION|>--- conflicted
+++ resolved
@@ -4048,27 +4048,13 @@
   GstBuffer *buf;
   guint8 *data;
 
-<<<<<<< HEAD
-  if (buffer_size_db == 0 && avg_bitrate == 0 && max_bitrate == 0)
-    return 0;
-
   data = g_malloc (12);
   GST_WRITE_UINT32_BE (data, buffer_size_db);
   GST_WRITE_UINT32_BE (data + 4, max_bitrate);
   GST_WRITE_UINT32_BE (data + 8, avg_bitrate);
 
   buf = _gst_buffer_new_wrapped (data, 12, g_free);
-  atom_data =
-      atom_data_new_from_gst_buffer (GST_MAKE_FOURCC ('b', 't', 'r', 't'), buf);
-=======
-  buf = gst_buffer_new_and_alloc (12);
-
-  GST_WRITE_UINT32_BE (GST_BUFFER_DATA (buf), buffer_size_db);
-  GST_WRITE_UINT32_BE (GST_BUFFER_DATA (buf) + 4, max_bitrate);
-  GST_WRITE_UINT32_BE (GST_BUFFER_DATA (buf) + 8, avg_bitrate);
-
   atom_data = atom_data_new_from_gst_buffer (FOURCC_btrt, buf);
->>>>>>> be82dd8e
   gst_buffer_unref (buf);
 
   return build_atom_info_wrapper ((Atom *) atom_data, atom_data_copy_data,
