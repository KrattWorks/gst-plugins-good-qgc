--- conflicted
+++ resolved
@@ -1366,12 +1366,8 @@
               demux->stream_start_time);
         else
           gst_query_set_position (query, GST_FORMAT_TIME,
-<<<<<<< HEAD
-              demux->common.segment.position - demux->stream_start_time);
-=======
-              MAX (demux->common.segment.last_stop, demux->stream_start_time) -
+              MAX (demux->common.segment.position, demux->stream_start_time) -
               demux->stream_start_time);
->>>>>>> 2b2c0940
         GST_OBJECT_UNLOCK (demux);
       } else if (format == GST_FORMAT_DEFAULT && context
           && context->default_duration) {
@@ -1937,10 +1933,8 @@
    * we might be playing a file that's still being recorded
    * so, invalidate our current duration, which is only a moving target,
    * and should not be used to clamp anything */
-  if (!demux->streaming && !demux->common.index &&
-      demux->invalid_duration) {
-    gst_segment_set_duration (&seeksegment, GST_FORMAT_TIME,
-        GST_CLOCK_TIME_NONE);
+  if (!demux->streaming && !demux->common.index && demux->invalid_duration) {
+    seeksegment.duration = GST_CLOCK_TIME_NONE;
   }
 
   if (event) {
@@ -1959,8 +1953,7 @@
 
   /* restore segment duration (if any effect),
    * would be determined again when parsing, but anyway ... */
-  gst_segment_set_duration (&seeksegment, GST_FORMAT_TIME,
-      demux->common.segment.duration);
+  seeksegment.duration = demux->common.segment.duration;
 
   flush = ! !(flags & GST_SEEK_FLAG_FLUSH);
   keyunit = ! !(flags & GST_SEEK_FLAG_KEY_UNIT);
@@ -2041,15 +2034,9 @@
   if (keyunit) {
     GST_DEBUG_OBJECT (demux, "seek to key unit, adjusting segment start to %"
         GST_TIME_FORMAT, GST_TIME_ARGS (entry->time));
-<<<<<<< HEAD
-    seeksegment.start = entry->time;
-    seeksegment.position = entry->time;
-    seeksegment.time = entry->time - demux->stream_start_time;
-=======
     seeksegment.start = MAX (entry->time, demux->stream_start_time);
-    seeksegment.last_stop = seeksegment.start;
+    seeksegment.position = seeksegment.start;
     seeksegment.time = seeksegment.start - demux->stream_start_time;
->>>>>>> 2b2c0940
   }
 
 exit:
@@ -3365,14 +3352,9 @@
     }
 
     /* need to refresh segment info ASAP */
-<<<<<<< HEAD
     if (GST_CLOCK_TIME_IS_VALID (lace_time) && demux->need_segment) {
       GstSegment *segment = &demux->common.segment;
       guint64 segment_duration = 0;
-=======
-    if (GST_CLOCK_TIME_IS_VALID (lace_time) && demux->need_newsegment) {
-      guint64 clace_time;
->>>>>>> 2b2c0940
 
       GST_DEBUG_OBJECT (demux,
           "generating segment starting at %" GST_TIME_FORMAT,
@@ -3383,21 +3365,14 @@
             "Setting stream start time to %" GST_TIME_FORMAT,
             GST_TIME_ARGS (lace_time));
       }
-<<<<<<< HEAD
       if (GST_CLOCK_TIME_IS_VALID (segment->stop))
         segment_duration = segment->stop - segment->start;
       else if (GST_CLOCK_TIME_IS_VALID (segment->position))
         segment_duration = segment->position - segment->start;
       segment->base += segment_duration / fabs (segment->rate);
-      segment->start = lace_time;
+      segment->start = MAX (lace_time, demux->stream_start_time);
       segment->stop = GST_CLOCK_TIME_NONE;
-      segment->position = lace_time - demux->stream_start_time;
-=======
-      clace_time = MAX (lace_time, demux->stream_start_time);
-      gst_segment_set_newsegment (&demux->common.segment, FALSE,
-          demux->common.segment.rate, GST_FORMAT_TIME, clace_time,
-          GST_CLOCK_TIME_NONE, clace_time - demux->stream_start_time);
->>>>>>> 2b2c0940
+      segment->position = segment->start - demux->stream_start_time;
       /* now convey our segment notion downstream */
       gst_matroska_demux_send_event (demux, gst_event_new_segment (segment));
       demux->need_segment = FALSE;
@@ -3583,17 +3558,10 @@
 
         GST_OBJECT_LOCK (demux);
         if (demux->common.segment.duration == -1 ||
-<<<<<<< HEAD
-            demux->common.segment.duration <
-            lace_time - demux->stream_start_time) {
+            demux->stream_start_time + demux->common.segment.duration <
+            last_stop_end) {
           demux->common.segment.duration =
               last_stop_end - demux->stream_start_time;
-=======
-            demux->stream_start_time + demux->common.segment.duration <
-            last_stop_end) {
-          gst_segment_set_duration (&demux->common.segment, GST_FORMAT_TIME,
-              last_stop_end - demux->stream_start_time);
->>>>>>> 2b2c0940
           GST_OBJECT_UNLOCK (demux);
           gst_element_post_message (GST_ELEMENT_CAST (demux),
               gst_message_new_duration (GST_OBJECT_CAST (demux),
@@ -4531,26 +4499,14 @@
       /* Close the segment, i.e. update segment stop with the duration
        * if no stop was set */
       if (GST_CLOCK_TIME_IS_VALID (demux->last_stop_end) &&
-<<<<<<< HEAD
-          !GST_CLOCK_TIME_IS_VALID (demux->common.segment.stop)) {
-        GstSegment segment = demux->common.segment;
-        GstEvent *event;
-
-        segment.stop = MAX (demux->last_stop_end, segment.start);
-        event = gst_event_new_segment (&segment);
-=======
           !GST_CLOCK_TIME_IS_VALID (demux->common.segment.stop) &&
           GST_CLOCK_TIME_IS_VALID (demux->common.segment.start) &&
           demux->last_stop_end > demux->common.segment.start) {
-        /* arrange to accumulate duration downstream, but avoid sending
-         * newsegment with decreasing start (w.r.t. sync newsegment events) */
-        GstEvent *event =
-            gst_event_new_new_segment_full (TRUE, demux->common.segment.rate,
-            demux->common.segment.applied_rate, demux->common.segment.format,
-            demux->last_stop_end, demux->last_stop_end,
-            demux->common.segment.time + (demux->last_stop_end -
-                demux->common.segment.start));
->>>>>>> 2b2c0940
+        GstSegment segment = demux->common.segment;
+        GstEvent *event;
+
+        segment.stop = demux->last_stop_end;
+        event = gst_event_new_segment (&segment);
         gst_matroska_demux_send_event (demux, event);
       }
 
